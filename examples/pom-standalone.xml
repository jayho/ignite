--- conflicted
+++ resolved
@@ -28,10 +28,7 @@
 
     <properties>
         <project.build.sourceEncoding>UTF-8</project.build.sourceEncoding>
-<<<<<<< HEAD
-        <ignite.version>1.0.1-RC-SNAPSHOT</ignite.version>
-=======
->>>>>>> 278e9ff1
+        <ignite.version>1.0.0</ignite.version>
     </properties>
 
     <groupId>org.apache.ignite</groupId>
