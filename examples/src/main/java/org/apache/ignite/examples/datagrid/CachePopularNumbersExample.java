--- conflicted
+++ resolved
@@ -89,19 +89,11 @@
     /**
      * Populates cache in real time with numbers and keeps count for every number.
      *
-<<<<<<< HEAD
      * @param ignite Ignite.
-     * @throws IgniteCheckedException If failed.
-     */
-    private static void streamData(final Ignite ignite) throws IgniteCheckedException {
-        try (IgniteDataLoader<Integer, Long> ldr = ignite.dataLoader(CACHE_NAME)) {
-=======
-     * @param g Grid.
      * @throws IgniteException If failed.
      */
-    private static void streamData(final Ignite g) throws IgniteException {
-        try (IgniteDataLoader<Integer, Long> ldr = g.dataLoader(CACHE_NAME)) {
->>>>>>> 30de9162
+    private static void streamData(final Ignite ignite) throws IgniteException {
+        try (IgniteDataLoader<Integer, Long> ldr = ignite.dataLoader(CACHE_NAME)) {
             // Set larger per-node buffer size since our state is relatively small.
             ldr.perNodeBufferSize(2048);
 
