/* @java.file.header */

/*  _________        _____ __________________        _____
 *  __  ____/___________(_)______  /__  ____/______ ____(_)_______
 *  _  / __  __  ___/__  / _  __  / _  / __  _  __ `/__  / __  __ \
 *  / /_/ /  _  /    _  /  / /_/ /  / /_/ /  / /_/ / _  /  _  / / /
 *  \____/   /_/     /_/   \_,__/   \____/   \__,_/  /_/   /_/ /_/
 */

package org.gridgain.examples.datagrid.starschema;

import org.gridgain.examples.datagrid.*;
import org.gridgain.grid.*;
import org.gridgain.grid.cache.*;
import org.gridgain.grid.cache.query.*;

import java.util.*;
import java.util.concurrent.*;

/**
 * <a href="http://en.wikipedia.org/wiki/Snowflake_schema">Snowflake Schema</a> is a logical
 * arrangement of data in which data is split into {@code dimensions} and {@code facts}.
 * <i>Dimensions</i> can be referenced or joined by other <i>dimensions</i> or <i>facts</i>,
 * however, <i>facts</i> are generally not referenced by other facts. You can view <i>dimensions</i>
 * as your master or reference data, while <i>facts</i> are usually large data sets of events or
 * other objects that continuously come into the system and may change frequently. In GridGain
 * such architecture is supported via cross-cache queries. By storing <i>dimensions</i> in
 * {@link GridCacheMode#REPLICATED REPLICATED} caches and <i>facts</i> in much larger
 * {@link GridCacheMode#PARTITIONED PARTITIONED} caches you can freely execute distributed joins across
 * your whole in-memory data grid, thus querying your in memory data without any limitations.
 * <p>
 * In this example we have two <i>dimensions</i>, {@link DimProduct} and {@link DimStore} and
 * one <i>fact</i> - {@link FactPurchase}. Queries are executed by joining dimensions and facts
 * in various ways.
 * <p>
 * Remote nodes should always be started with special configuration file which
 * enables P2P class loading: {@code 'ggstart.{sh|bat} examples/config/example-cache.xml'}.
 * <p>
 * Alternatively you can run {@link CacheNodeStartup} in another JVM which will
 * start GridGain node with {@code examples/config/example-cache.xml} configuration.
 */
public class CacheStarSchemaExample {
    /** ID generator. */
    private static int idGen = (int)System.currentTimeMillis();

    /**
     * Executes example.
     *
     * @param args Command line arguments, none required.
     * @throws GridException If example execution failed.
     */
    public static void main(String[] args) throws Exception {
        GridGain.start("examples/config/example-cache.xml");

        System.out.println();
        System.out.println(">>> Cache star schema example started.");

        try {
            populateDimensions();
            populateFacts();

            queryStorePurchases();
            queryProductPurchases();
        }
        finally {
            GridGain.stop(false);
        }
    }

    /**
     * Populate cache with {@code 'dimensions'} which in our case are
     * {@link DimStore} and {@link DimProduct} instances.
     *
     * @throws GridException If failed.
     */
    private static void populateDimensions() throws GridException {
        GridCache<Integer, Object> cache = GridGain.grid().cache("replicated");

        DimStore store1 = new DimStore(idGen++, "Store1", "12345", "321 Chilly Dr, NY");
        DimStore store2 = new DimStore(idGen++, "Store2", "54321", "123 Windy Dr, San Francisco");

        // Populate stores.
        cache.put(store1.getId(), store1);
        cache.put(store2.getId(), store2);

        // Populate products
        for (int i = 0; i < 20; i++) {
            int id = idGen++;

            cache.put(id, new DimProduct(id, "Product" + i, i + 1, (i + 1) * 10));
        }
    }

    /**
     * Populate cache with {@code 'facts'}, which in our case are {@link FactPurchase} objects.
     *
     * @throws GridException If failed.
     */
    private static void populateFacts() throws GridException {
        GridCache<Integer, Object> dimCache = GridGain.grid().cache("replicated");
        GridCache<Integer, Object> factCache = GridGain.grid().cache("partitioned");

        GridCacheProjection<Integer, DimStore> stores = dimCache.projection(Integer.class, DimStore.class);
        GridCacheProjection<Integer, DimProduct> prods = dimCache.projection(Integer.class, DimProduct.class);

        for (int i = 0; i < 100; i++) {
            int id = idGen++;

            DimStore store = rand(stores.values());
            DimProduct prod = rand(prods.values());

            factCache.put(id, new FactPurchase(id, prod.getId(), store.getId(), (i + 1)));
        }
    }

    /**
     * Query all purchases made at a specific store. This query uses cross-cache joins
     * between {@link DimStore} objects stored in {@code 'replicated'} cache and
     * {@link FactPurchase} objects stored in {@code 'partitioned'} cache.
     *
     * @throws GridException If failed.
     */
    private static void queryStorePurchases() throws GridException {
        GridCache<Integer, FactPurchase> factCache = GridGain.grid().cache("partitioned");

        // All purchases for store1.
        // ========================

        // Create cross cache query to get all purchases made at store1.
        GridCacheQuery<Map.Entry<Integer, FactPurchase>> storePurchases = factCache.queries().createSqlQuery(
            FactPurchase.class,
            "from \"replicated\".DimStore, \"partitioned\".FactPurchase " +
                "where DimStore.id=FactPurchase.storeId and DimStore.name=?");

        printQueryResults("All purchases made at store1:",
            storePurchases.execute("Store1").get());
    }

    /**
     * Query all purchases made at a specific store for 3 specific products.
     * This query uses cross-cache joins between {@link DimStore}, {@link DimProduct}
     * objects stored in {@code 'replicated'} cache and {@link FactPurchase} objects
     * stored in {@code 'partitioned'} cache.
     *
     * @throws GridException If failed.
     */
    private static void queryProductPurchases() throws GridException {
        GridCache<Integer, Object> dimCache = GridGain.grid().cache("replicated");
        GridCache<Integer, FactPurchase> factCache = GridGain.grid().cache("partitioned");

        GridCacheProjection<Integer, DimProduct> prods = dimCache.projection(Integer.class, DimProduct.class);

        // All purchases for certain product made at store2.
        // =================================================

        DimProduct p1 = rand(prods.values());
        DimProduct p2 = rand(prods.values());
        DimProduct p3 = rand(prods.values());

        System.out.println("IDs of products [p1=" + p1.getId() + ", p2=" + p2.getId() + ", p3=" + p3.getId() + ']');

        // Create cross cache query to get all purchases made at store2
        // for specified products.
        GridCacheQuery<Map.Entry<Integer, FactPurchase>> prodPurchases = factCache.queries().createSqlQuery(
            FactPurchase.class,
            "from \"replicated\".DimStore, \"replicated\".DimProduct, \"partitioned\".FactPurchase " +
                "where DimStore.id=FactPurchase.storeId and DimProduct.id=FactPurchase.productId " +
                "and DimStore.name=? and DimProduct.id in(?, ?, ?)");

        printQueryResults("All purchases made at store2 for 3 specific products:",
            prodPurchases.execute("Store2", p1.getId(), p2.getId(), p3.getId()).get());
    }

    /**
     * Print query results.
     *
     * @param msg Initial message.
     * @param res Results to print.
     */
    private static <V> void printQueryResults(String msg, Iterable<Map.Entry<Integer, V>> res) {
        System.out.println(msg);

        for (Map.Entry<?, ?> e : res)
            System.out.println("    " + e.getValue().toString());
    }

    /**
     * Gets random value from given collection.
     *
     * @param c Input collection (no {@code null} and not emtpy).
     * @return Random value from the input collection.
     */
    @SuppressWarnings("UnusedDeclaration")
    private static <T> T rand(Collection<? extends T> c) {
<<<<<<< HEAD
=======
        if (c == null)
            throw new IllegalArgumentException();

>>>>>>> f0a233b5
        int n = ThreadLocalRandom.current().nextInt(c.size());

        int i = 0;

        for (T t : c) {
            if (i++ == n) {
                return t;
            }
        }

        throw new ConcurrentModificationException();
    }
}<|MERGE_RESOLUTION|>--- conflicted
+++ resolved
@@ -192,12 +192,9 @@
      */
     @SuppressWarnings("UnusedDeclaration")
     private static <T> T rand(Collection<? extends T> c) {
-<<<<<<< HEAD
-=======
         if (c == null)
             throw new IllegalArgumentException();
 
->>>>>>> f0a233b5
         int n = ThreadLocalRandom.current().nextInt(c.size());
 
         int i = 0;
