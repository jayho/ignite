--- conflicted
+++ resolved
@@ -26,19 +26,11 @@
 import org.apache.ignite.binary.BinaryWriter;
 import org.apache.ignite.binary.Binarylizable;
 import org.apache.ignite.cache.query.annotations.QuerySqlField;
-import org.apache.ignite.portable.PortableException;
-import org.apache.ignite.portable.PortableMarshalAware;
-import org.apache.ignite.portable.PortableReader;
-import org.apache.ignite.portable.PortableWriter;
 
 /**
  * Organization record used for query test.
  */
-<<<<<<< HEAD
-public class Organization implements Externalizable, PortableMarshalAware {
-=======
 public class Organization implements Externalizable, Binarylizable {
->>>>>>> c61f12e2
     /** Organization ID. */
     @QuerySqlField(index = true)
     private int id;
@@ -106,21 +98,13 @@
     }
 
     /** {@inheritDoc} */
-<<<<<<< HEAD
-    @Override public void writePortable(PortableWriter writer) throws PortableException {
-=======
     @Override public void writeBinary(BinaryWriter writer) throws BinaryObjectException {
->>>>>>> c61f12e2
         writer.writeInt("id", id);
         writer.writeString("name", name);
     }
 
     /** {@inheritDoc} */
-<<<<<<< HEAD
-    @Override public void readPortable(PortableReader reader) throws PortableException {
-=======
     @Override public void readBinary(BinaryReader reader) throws BinaryObjectException {
->>>>>>> c61f12e2
         id = reader.readInt("id");
         name = reader.readString("name");
     }
