/*
 * Licensed to the Apache Software Foundation (ASF) under one or more
 * contributor license agreements.  See the NOTICE file distributed with
 * this work for additional information regarding copyright ownership.
 * The ASF licenses this file to You under the Apache License, Version 2.0
 * (the "License"); you may not use this file except in compliance with
 * the License.  You may obtain a copy of the License at
 *
 *      http://www.apache.org/licenses/LICENSE-2.0
 *
 * Unless required by applicable law or agreed to in writing, software
 * distributed under the License is distributed on an "AS IS" BASIS,
 * WITHOUT WARRANTIES OR CONDITIONS OF ANY KIND, either express or implied.
 * See the License for the specific language governing permissions and
 * limitations under the License.
 */

configuratorModule.controller('cachesController', ['$scope', '$alert', '$http', 'commonFunctions', function ($scope, $alert, $http, commonFunctions) {
        $scope.swapSimpleItems = commonFunctions.swapSimpleItems;
        $scope.joinTip = commonFunctions.joinTip;
        $scope.getModel = commonFunctions.getModel;

        $scope.atomicities = [
            {value: 'ATOMIC', label: 'ATOMIC'},
            {value: 'TRANSACTIONAL', label: 'TRANSACTIONAL'}
        ];

        $scope.modes = [
            {value: 'PARTITIONED', label: 'PARTITIONED'},
            {value: 'REPLICATED', label: 'REPLICATED'},
            {value: 'LOCAL', label: 'LOCAL'}
        ];

        $scope.atomicWriteOrderModes = [
            {value: 'CLOCK', label: 'CLOCK'},
            {value: 'PRIMARY', label: 'PRIMARY'}
        ];

        $scope.memoryModes = [
            {value: 'ONHEAP_TIERED', label: 'ONHEAP_TIERED'},
            {value: 'OFFHEAP_TIERED', label: 'OFFHEAP_TIERED'},
            {value: 'OFFHEAP_VALUES', label: 'OFFHEAP_VALUES'}
        ];

        $scope.evictionPolicies = [
            {value: 'LRU', label: 'Least Recently Used'},
            {value: 'RND', label: 'Random'},
            {value: 'FIFO', label: 'FIFO'},
            {value: 'SORTED', label: 'Sorted'},
            {value: undefined, label: 'Not set'}
        ];

        $scope.rebalanceModes = [
            {value: 'SYNC', label: 'SYNC'},
            {value: 'ASYNC', label: 'ASYNC'},
            {value: 'NONE', label: 'NONE'}
        ];

        $scope.cacheStoreFactories = [
            {value: 'CacheJdbcPojoStoreFactory', label: 'JDBC POJO store factory'},
            {value: 'CacheJdbcBlobStoreFactory', label: 'JDBC BLOB store factory'},
            {value: 'CacheHibernateBlobStoreFactory', label: 'Hibernate BLOB store factory'},
            {value: undefined, label: 'Not set'}
        ];

        $scope.cacheStoreJdbcDialects = [
            {value: 'BasicJdbcDialect', label: 'Generic JDBC dialect'},
            {value: 'OracleDialect', label: 'Oracle'},
            {value: 'DB2Dialect', label: 'IBM DB2'},
            {value: 'SQLServerDialect', label: 'Microsoft SQL Server'},
            {value: 'MySQLDialect', label: 'My SQL'},
            {value: 'H2Dialect', label: 'H2 database'}
        ];

        $scope.general = [];
        $scope.advanced = [];

        $http.get('/form-models/caches.json')
            .success(function (data) {
                $scope.general = data.general;
                $scope.advanced = data.advanced;
            });

        $scope.caches = [];

        // When landing on the page, get caches and show them.
        $http.get('/rest/caches')
            .success(function (data) {
                $scope.spaces = data.spaces;
                $scope.caches = data.caches;

                var restoredItem = angular.fromJson(sessionStorage.cacheBackupItem);

                if (restoredItem) {
                    var idx = _.findIndex($scope.caches, function (cache) {
                        return cache._id == restoredItem._id;
                    });

                    if (idx >= 0)
                        $scope.selectedItem = $scope.caches[idx];

                    $scope.backupItem = restoredItem;
                }

                $scope.$watch('backupItem', function (val) {
                    if (val)
                        sessionStorage.cacheBackupItem = angular.toJson(val);
                }, true);
            });

        $scope.selectItem = function (item) {
            $scope.selectedItem = item;

            $scope.backupItem = angular.copy(item);
        };

        // Add new cache.
        $scope.createItem = function () {
            $scope.backupItem = {mode: 'PARTITIONED', atomicityMode: 'ATOMIC'};
            $scope.backupItem.space = $scope.spaces[0]._id;
        };

        var notEmpty = function (obj) {
            for (key in obj) {
                var p = obj[key];

                if (p) {
                    var isObj = _.isObject(p);
                    var isArr = _.isArray(p);

                    if (!isObj && !isArr) {
                        console.log("    simple key: " + key + ", len = " + p.length);
                        return true;
                    }

                    if (isObj) {
                        if (notEmpty(p)) {
                            console.log("    not empty obj key: " + key);
                            return true;
                        }
                        else
                            console.log("    empty obj key: " + key);
                    }

                    if (isArr) {
                        if (p.length > 0) {
                            console.log("    not empty arr key: " + key);
                            return true;
                        }
                        else
                            console.log("    empty arr key: " + key);
                    }

                    console.log("    empty key: " + key);
                }
                else
                    console.log("    empty key: " + key);
            }

            return false;
        };

        $scope.doCompact = function (obj) {
            var compacted = {};

            for (var key in obj) {
                var p = obj[key];

                if (p) {
                    var isArr = _.isArray(p);
                    var isObj = _.isObject(p);

                    if (!isArr && !isObj) {
                        console.log("not empty simple key: " + key);
                        compacted[key] = p;

                        continue;
                    }

                    if (isArr && p.length > 0) {
                        console.log("not empty arr key: " + key);
                        compacted[key] = p;

                        continue;
                    }

                    if (isObj && notEmpty(p)) {
                        console.log("not empty obj key: " + key);
                        compacted[key] = p;

                        continue;
                    }
                }
                else {
                    console.log("empty key: " + key);
                }
            }

            return compacted;
        };

        // Save cache in db.
        $scope.saveItem = function () {
            var item = $scope.doCompact($scope.backupItem);

            console.log(item);

            if (item.cacheStoreFactory && !item.readThrough && !item.writeThrough) {
                $alert({position: 'top', title: 'Store is configured but read/write through are not enabled!'});

                return;
            }

            if ((item.readThrough || item.writeThrough) && (!item.cacheStoreFactory || !item.cacheStoreFactory.kind)) {
                $alert({position: 'top', title: 'Read / write through are enabled but strore is not configured!'});

                return;
            }

            $http.post('/rest/caches/save', item)
                .success(function (_id) {
                    var idx = _.findIndex($scope.caches, function (cache) {
                        return cache._id == _id;
                    });

                    if (idx >= 0)
                        angular.extend($scope.caches[idx], item);
                    else {
                        item._id = _id;

                        $scope.caches.push(item);
                    }

                    $scope.selectItem(item);

<<<<<<< HEAD
                    $alert({type: "success", title: 'Cache "' + item.name  + '" saved.', duration: 2, container: '#save-btn'});
=======
                    $alert({
                        type: "success",
                        title: 'Cache "' + item.name + '" saved.',
                        duration: 2,
                        container: '#save-btn'
                    });
>>>>>>> e8c4b6e1
                })
                .error(function (errorMessage) {
                    $alert({title: errorMessage});
                });
        };

        $scope.removeItem = function () {
            var _id = $scope.selectedItem._id;

            $http.post('/rest/caches/remove', {_id: _id})
                .success(function () {
                    var i = _.findIndex($scope.caches, function (cache) {
                        return cache._id == _id;
                    });

                    if (i >= 0) {
                        $scope.caches.splice(i, 1);

                        $scope.selectedItem = undefined;
                        $scope.backupItem = undefined;
                    }
                })
                .error(function (errorMessage) {
                    $alert({title: errorMessage});
                });
        };

        $scope.addIndexedTypes = function (keyCls, valCls) {
            var idxTypes = $scope.backupItem.indexedTypes;

            var newItem = {keyClass: keyCls, valueClass: valCls};

            if (idxTypes)
                idxTypes.push(newItem);
            else
                $scope.backupItem.indexedTypes = [newItem];
        };

        $scope.editIndexedTypes = function (idx) {
            $scope.indexedTypeIdx = idx;

            if (idx < 0) {
                $scope.currKeyCls = '';
                $scope.currValCls = '';
            }
            else {
                var idxType = $scope.backupItem.indexedTypes[idx];

                $scope.currKeyCls = idxType.keyClass;
                $scope.currValCls = idxType.valueClass;
            }
        };

        $scope.saveIndexedType = function (k, v) {
            var idxTypes = $scope.backupItem.indexedTypes;

            var idx = $scope.indexedTypeIdx;

            if (idx < 0) {
                var newItem = {keyClass: k, valueClass: v};

                if (idxTypes)
                    idxTypes.push(newItem);
                else
                    $scope.backupItem.indexedTypes = [newItem];
            }
            else {
                var idxType = idxTypes[idx];

                idxType.keyClass = k;
                idxType.valueClass = v;
            }
        };
    }]
);<|MERGE_RESOLUTION|>--- conflicted
+++ resolved
@@ -233,16 +233,12 @@
 
                     $scope.selectItem(item);
 
-<<<<<<< HEAD
-                    $alert({type: "success", title: 'Cache "' + item.name  + '" saved.', duration: 2, container: '#save-btn'});
-=======
                     $alert({
                         type: "success",
                         title: 'Cache "' + item.name + '" saved.',
                         duration: 2,
                         container: '#save-btn'
                     });
->>>>>>> e8c4b6e1
                 })
                 .error(function (errorMessage) {
                     $alert({title: errorMessage});
