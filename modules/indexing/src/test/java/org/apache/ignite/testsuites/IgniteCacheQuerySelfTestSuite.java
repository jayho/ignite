--- conflicted
+++ resolved
@@ -44,11 +44,8 @@
         suite.addTestSuite(GridQueryParsingTest.class);
 
         // Queries tests.
-<<<<<<< HEAD
+        suite.addTestSuite(IgniteSqlSplitterSelfTest.class);
         suite.addTestSuite(IgniteCachePartitionedQuerySelfTest.class);
-=======
-        suite.addTestSuite(IgniteSqlSplitterSelfTest.class);
->>>>>>> d31c8c64
         suite.addTestSuite(GridCacheQueryIndexDisabledSelfTest.class);
         suite.addTestSuite(IgniteCacheQueryLoadSelfTest.class);
         suite.addTestSuite(IgniteCacheLocalQuerySelfTest.class);
