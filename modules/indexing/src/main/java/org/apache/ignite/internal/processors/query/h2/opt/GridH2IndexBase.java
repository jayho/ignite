/*
 * Licensed to the Apache Software Foundation (ASF) under one or more
 * contributor license agreements.  See the NOTICE file distributed with
 * this work for additional information regarding copyright ownership.
 * The ASF licenses this file to You under the Apache License, Version 2.0
 * (the "License"); you may not use this file except in compliance with
 * the License.  You may obtain a copy of the License at
 *
 *      http://www.apache.org/licenses/LICENSE-2.0
 *
 * Unless required by applicable law or agreed to in writing, software
 * distributed under the License is distributed on an "AS IS" BASIS,
 * WITHOUT WARRANTIES OR CONDITIONS OF ANY KIND, either express or implied.
 * See the License for the specific language governing permissions and
 * limitations under the License.
 */

package org.apache.ignite.internal.processors.query.h2.opt;

import java.util.Iterator;
import java.util.Map;
import java.util.concurrent.atomic.AtomicLong;
import org.apache.ignite.internal.processors.cache.distributed.dht.GridReservable;
import org.apache.ignite.internal.util.lang.GridFilteredIterator;
import org.apache.ignite.internal.util.typedef.internal.U;
import org.apache.ignite.lang.IgniteBiPredicate;
import org.apache.ignite.spi.indexing.IndexingQueryFilter;
import org.h2.engine.Session;
import org.h2.index.BaseIndex;
import org.h2.index.ViewIndex;
import org.h2.message.DbException;
import org.h2.result.Row;
import org.h2.result.SearchRow;
import org.h2.table.TableFilter;
import org.jetbrains.annotations.Nullable;

import static org.apache.ignite.internal.processors.query.h2.opt.GridH2AbstractKeyValueRow.KEY_COL;
import static org.apache.ignite.internal.processors.query.h2.opt.GridH2AbstractKeyValueRow.VAL_COL;
import static org.apache.ignite.internal.processors.query.h2.opt.GridH2CollocationModel.buildCollocationModel;
import static org.apache.ignite.internal.processors.query.h2.opt.GridH2QueryType.PREPARE;

/**
 * Index base.
 */
public abstract class GridH2IndexBase extends BaseIndex {
    /** */
    private static final AtomicLong idxIdGen = new AtomicLong();

    /** */
    protected final long idxId = idxIdGen.incrementAndGet();

    /** */
    private final ThreadLocal<Object> snapshot = new ThreadLocal<>();

    /** {@inheritDoc} */
    @Override public final void close(Session session) {
        // No-op. Actual index destruction must happen in method destroy.
    }

    /**
     * Attempts to destroys index and release all the resources.
     * We use this method instead of {@link #close(Session)} because that method
     * is used by H2 internally.
     */
    public abstract void destroy();

    /**
     * If the index supports rebuilding it has to creates its own copy.
     *
     * @return Rebuilt copy.
     * @throws InterruptedException If interrupted.
     */
    public GridH2IndexBase rebuild() throws InterruptedException {
        return this;
    }

    /**
     * Put row if absent.
     *
     * @param row Row.
     * @return Existing row or {@code null}.
     */
    public abstract GridH2Row put(GridH2Row row);

    /**
     * Remove row from index.
     *
     * @param row Row.
     * @return Removed row.
     */
    public abstract GridH2Row remove(SearchRow row);

    /**
     * Takes or sets existing snapshot to be used in current thread.
     *
     * @param s Optional existing snapshot to use.
     * @param qctx Query context.
     * @return Snapshot.
     */
    public final Object takeSnapshot(@Nullable Object s, GridH2QueryContext qctx) {
        assert snapshot.get() == null;

        if (s == null)
            s = doTakeSnapshot();

        if (s != null) {
            if (s instanceof GridReservable && !((GridReservable)s).reserve())
                return null;

            snapshot.set(s);

            if (qctx != null)
                qctx.putSnapshot(idxId, s);
        }

        return s;
    }

    /**
     * @param ses Session.
     */
    private static void clearViewIndexCache(Session ses) {
        Map<Object,ViewIndex> viewIndexCache = ses.getViewIndexCache(true);

        if (!viewIndexCache.isEmpty())
            viewIndexCache.clear();
    }

    /**
     * @param ses Session.
     * @param filters All joined table filters.
     * @param filter Current filter.
     * @return Multiplier.
     */
    public int getDistributedMultiplier(Session ses, TableFilter[] filters, int filter) {
        GridH2QueryContext qctx = GridH2QueryContext.get();

        // We do complex optimizations with respect to distributed joins only on prepare stage
        // because on run stage reordering of joined tables by Optimizer is explicitly disabled
        // and thus multiplier will be always the same, so it will not affect choice of index.
        // Query expressions can not be distributed as well.
        if (qctx == null || qctx.type() != PREPARE || !qctx.distributedJoins() || ses.isPreparingQueryExpression())
            return GridH2CollocationModel.MULTIPLIER_COLLOCATED;

        // We have to clear this cache because normally sub-query plan cost does not depend on anything
        // other than index condition masks and sort order, but in our case it can depend on order
        // of previous table filters.
        clearViewIndexCache(ses);

        assert filters != null;

        GridH2CollocationModel c = buildCollocationModel(qctx, ses.getSubQueryInfo(), filters, filter);

        return c.calculateMultiplier();
    }

    /** {@inheritDoc} */
    @Override public GridH2Table getTable() {
        return (GridH2Table)super.getTable();
    }

    /**
     * Takes and returns actual snapshot or {@code null} if snapshots are not supported.
     *
     * @return Snapshot or {@code null}.
     */
    @Nullable protected abstract Object doTakeSnapshot();

    /**
     * @return Thread local snapshot.
     */
    @SuppressWarnings("unchecked")
    protected <T> T threadLocalSnapshot() {
        return (T)snapshot.get();
    }

    /**
     * Releases snapshot for current thread.
     */
    public void releaseSnapshot() {
        Object s = snapshot.get();

        assert s != null;

        snapshot.remove();

        if (s instanceof GridReservable)
            ((GridReservable)s).release();

        if (s instanceof AutoCloseable)
            U.closeQuiet((AutoCloseable)s);
    }

    /**
     * Filters rows from expired ones and using predicate.
     *
     * @param iter Iterator over rows.
     * @param filter Optional filter.
     * @return Filtered iterator.
     */
    protected Iterator<GridH2Row> filter(Iterator<GridH2Row> iter, IndexingQueryFilter filter) {
        IgniteBiPredicate<Object, Object> p = null;

<<<<<<< HEAD
        if (filter != null) {
            String spaceName = getTable().spaceName();

            p = filter.forSpace(spaceName);
        }

        return new FilteringIterator(iter, U.currentTimeMillis(), p);
=======
        IndexingQueryFilter f = filters.get();

        return new FilteringIterator(iter, U.currentTimeMillis(), f);
>>>>>>> cbb77c9a
    }

    /**
     * @return Filter for currently running query or {@code null} if none.
     */
    protected static IndexingQueryFilter threadLocalFilter() {
        GridH2QueryContext qctx = GridH2QueryContext.get();

        return qctx == null ? null : qctx.filter();
    }

    /** {@inheritDoc} */
    @Override public long getDiskSpaceUsed() {
        return 0;
    }

    /** {@inheritDoc} */
    @Override public void checkRename() {
        throw DbException.getUnsupportedException("rename");
    }

    /** {@inheritDoc} */
    @Override public void add(Session ses, Row row) {
        throw DbException.getUnsupportedException("add");
    }

    /** {@inheritDoc} */
    @Override public void remove(Session ses, Row row) {
        throw DbException.getUnsupportedException("remove row");
    }

    /** {@inheritDoc} */
    @Override public void remove(Session ses) {
        throw DbException.getUnsupportedException("remove index");
    }

    /** {@inheritDoc} */
    @Override public void truncate(Session ses) {
        throw DbException.getUnsupportedException("truncate");
    }

    /** {@inheritDoc} */
    @Override public boolean needRebuild() {
        return false;
    }

    /**
     * Iterator which filters by expiration time and predicate.
     */
    protected static class FilteringIterator extends GridFilteredIterator<GridH2Row> {
        /** */
        private final IgniteBiPredicate<Object, Object> fltr;

        /** */
        private final long time;

        /** Is value required for filtering predicate? */
        private final boolean isValRequired;

        /**
         * @param iter Iterator.
         * @param time Time for expired rows filtering.
         */
        protected FilteringIterator(Iterator<GridH2Row> iter, long time,
            IndexingQueryFilter qryFilter) {
            super(iter);

            this.time = time;

            if (qryFilter != null) {
                this.fltr = qryFilter.forSpace(((GridH2Table)getTable()).spaceName());

                this.isValRequired = qryFilter.isValueRequired();
            } else {
                this.fltr = null;

                this.isValRequired = false;
            }
        }

        /**
         * @param row Row.
         * @return If this row was accepted.
         */
        @SuppressWarnings("unchecked")
        @Override protected boolean accept(GridH2Row row) {
            if (row instanceof GridH2AbstractKeyValueRow) {
                if (((GridH2AbstractKeyValueRow) row).expirationTime() <= time)
                    return false;
            }

            if (fltr == null)
                return true;

<<<<<<< HEAD
            Object key = row.getValue(KEY_COL).getObject();
            Object val = row.getValue(VAL_COL).getObject();
=======
            Object key = row.getValue(keyCol).getObject();
            Object val = isValRequired ? row.getValue(valCol).getObject() : null;
>>>>>>> cbb77c9a

            assert key != null;
            assert !isValRequired || val != null;

            return fltr.apply(key, val);
        }
    }
}<|MERGE_RESOLUTION|>--- conflicted
+++ resolved
@@ -201,19 +201,9 @@
     protected Iterator<GridH2Row> filter(Iterator<GridH2Row> iter, IndexingQueryFilter filter) {
         IgniteBiPredicate<Object, Object> p = null;
 
-<<<<<<< HEAD
-        if (filter != null) {
-            String spaceName = getTable().spaceName();
-
-            p = filter.forSpace(spaceName);
-        }
-
-        return new FilteringIterator(iter, U.currentTimeMillis(), p);
-=======
         IndexingQueryFilter f = filters.get();
 
         return new FilteringIterator(iter, U.currentTimeMillis(), f);
->>>>>>> cbb77c9a
     }
 
     /**
@@ -308,13 +298,8 @@
             if (fltr == null)
                 return true;
 
-<<<<<<< HEAD
             Object key = row.getValue(KEY_COL).getObject();
-            Object val = row.getValue(VAL_COL).getObject();
-=======
-            Object key = row.getValue(keyCol).getObject();
-            Object val = isValRequired ? row.getValue(valCol).getObject() : null;
->>>>>>> cbb77c9a
+            Object val = isValRequired ? row.getValue(VAL_COL).getObject() : null;
 
             assert key != null;
             assert !isValRequired || val != null;
