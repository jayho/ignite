--- conflicted
+++ resolved
@@ -1534,13 +1534,8 @@
          * @param node Node.
          * @param top Topology snapshot.
          */
-<<<<<<< HEAD
-        private void notifyDiscovery(int type, long topVer, ClusterNode node, Collection<ClusterNode> top,
+        private void notifyDiscovery(int type, long topVer, ClusterNode node, NavigableSet<ClusterNode> top,
             @Nullable DiscoverySpiCustomMessage data) {
-=======
-        private void notifyDiscovery(int type, long topVer, ClusterNode node, NavigableSet<ClusterNode> top,
-            @Nullable Serializable data) {
->>>>>>> 98743efe
             DiscoverySpiListener lsnr = TcpClientDiscoverySpi.this.lsnr;
 
             if (lsnr != null) {
