/*
 * Licensed to the Apache Software Foundation (ASF) under one or more
 * contributor license agreements.  See the NOTICE file distributed with
 * this work for additional information regarding copyright ownership.
 * The ASF licenses this file to You under the Apache License, Version 2.0
 * (the "License"); you may not use this file except in compliance with
 * the License.  You may obtain a copy of the License at
 *
 *      http://www.apache.org/licenses/LICENSE-2.0
 *
 * Unless required by applicable law or agreed to in writing, software
 * distributed under the License is distributed on an "AS IS" BASIS,
 * WITHOUT WARRANTIES OR CONDITIONS OF ANY KIND, either express or implied.
 * See the License for the specific language governing permissions and
 * limitations under the License.
 */

package org.apache.ignite.internal.processors.rest.handlers.cache;

import org.apache.ignite.*;
import org.apache.ignite.cache.*;
import org.apache.ignite.cluster.*;
import org.apache.ignite.internal.*;
import org.apache.ignite.internal.processors.cache.*;
import org.apache.ignite.internal.processors.cache.transactions.*;
import org.apache.ignite.internal.processors.license.*;
import org.apache.ignite.internal.processors.rest.*;
import org.apache.ignite.internal.processors.rest.handlers.*;
import org.apache.ignite.internal.processors.rest.request.*;
import org.apache.ignite.internal.processors.task.*;
import org.apache.ignite.internal.util.future.*;
import org.apache.ignite.internal.util.lang.*;
import org.apache.ignite.internal.util.typedef.*;
import org.apache.ignite.internal.util.typedef.internal.*;
import org.apache.ignite.lang.*;
import org.apache.ignite.resources.*;
import org.jetbrains.annotations.*;

import javax.cache.expiry.*;
import java.io.*;
import java.util.*;
import java.util.concurrent.*;

import static java.util.concurrent.TimeUnit.*;
import static org.apache.ignite.internal.GridClosureCallMode.*;
import static org.apache.ignite.internal.processors.license.GridLicenseSubsystem.*;
import static org.apache.ignite.internal.processors.rest.GridRestCommand.*;
import static org.apache.ignite.internal.processors.task.GridTaskThreadContextKey.*;
import static org.apache.ignite.transactions.IgniteTxConcurrency.*;
import static org.apache.ignite.transactions.IgniteTxIsolation.*;

/**
 * Command handler for API requests.
 */
public class GridCacheCommandHandler extends GridRestCommandHandlerAdapter {
    /** Supported commands. */
    private static final Collection<GridRestCommand> SUPPORTED_COMMANDS = U.sealList(
        CACHE_GET,
        CACHE_GET_ALL,
        CACHE_PUT,
        CACHE_ADD,
        CACHE_PUT_ALL,
        CACHE_REMOVE,
        CACHE_REMOVE_ALL,
        CACHE_REPLACE,
        CACHE_CAS,
        CACHE_APPEND,
        CACHE_PREPEND,
        CACHE_METRICS
    );

    /** Requests with required parameter {@code key}. */
    private static final EnumSet<GridRestCommand> KEY_REQUIRED_REQUESTS = EnumSet.of(
        CACHE_GET,
        CACHE_PUT,
        CACHE_ADD,
        CACHE_REMOVE,
        CACHE_REPLACE,
        CACHE_INCREMENT,
        CACHE_DECREMENT,
        CACHE_CAS,
        CACHE_APPEND,
        CACHE_PREPEND
    );

    /** */
    private static final CacheFlag[] EMPTY_FLAGS = new CacheFlag[0];

    /**
     * @param ctx Context.
     */
    public GridCacheCommandHandler(GridKernalContext ctx) {
        super(ctx);
    }

    /** {@inheritDoc} */
    @Override public Collection<GridRestCommand> supportedCommands() {
        return SUPPORTED_COMMANDS;
    }

    /**
     * Retrieves cache flags from corresponding bits.
     *
     * @param cacheFlagsBits Integer representation of cache flags bit set.
     * @return Array of cache flags.
     */
    public static CacheFlag[] parseCacheFlags(int cacheFlagsBits) {
        if (cacheFlagsBits == 0)
            return EMPTY_FLAGS;

        EnumSet<CacheFlag> flagSet = EnumSet.noneOf(CacheFlag.class);

        if ((cacheFlagsBits & 1) != 0)
            flagSet.add(CacheFlag.SKIP_STORE);

        if ((cacheFlagsBits & (1 << 1)) != 0)
            flagSet.add(CacheFlag.SKIP_SWAP);

        if ((cacheFlagsBits & (1 << 2)) != 0)
            flagSet.add(CacheFlag.SYNC_COMMIT);

        if ((cacheFlagsBits & (1 << 4)) != 0)
            flagSet.add(CacheFlag.INVALIDATE);

        return flagSet.toArray(new CacheFlag[flagSet.size()]);
    }

    /** {@inheritDoc} */
    @Override public IgniteInternalFuture<GridRestResponse> handleAsync(final GridRestRequest req) {
        assert req instanceof GridRestCacheRequest : "Invalid command for topology handler: " + req;

        assert SUPPORTED_COMMANDS.contains(req.command());

        GridLicenseUseRegistry.onUsage(DATA_GRID, getClass());

        if (log.isDebugEnabled())
            log.debug("Handling cache REST request: " + req);

        GridRestCacheRequest req0 = (GridRestCacheRequest)req;

        final String cacheName = req0.cacheName();

        final Object key = req0.key();

        final CacheFlag[] flags = parseCacheFlags(req0.cacheFlags());

        try {
            GridRestCommand cmd = req0.command();

            if (key == null && KEY_REQUIRED_REQUESTS.contains(cmd))
                throw new IgniteCheckedException(GridRestCommandHandlerAdapter.missingParameter("key"));

            final Long ttl = req0.ttl();

            IgniteInternalFuture<GridRestResponse> fut;

            switch (cmd) {
                case CACHE_GET: {
                    fut = executeCommand(req.destinationId(), req.clientId(), cacheName, flags, key,
                        new GetCommand(key), req.portableMode());

                    break;
                }

                case CACHE_GET_ALL: {
                    Set<Object> keys = req0.values().keySet();

                    if (F.isEmpty(keys))
                        throw new IgniteCheckedException(GridRestCommandHandlerAdapter.missingParameter("keys"));

                    // HashSet wrapping for correct serialization
                    keys = new HashSet<>(keys);

                    fut = executeCommand(req.destinationId(), req.clientId(), cacheName, flags, key,
                        new GetAllCommand(keys), req.portableMode());

                    break;
                }

                case CACHE_PUT: {
                    final Object val = req0.value();

                    if (val == null)
                        throw new IgniteCheckedException(GridRestCommandHandlerAdapter.missingParameter("val"));

                    fut = executeCommand(req.destinationId(), req.clientId(), cacheName, flags, key, new
                        PutCommand(key, ttl, val), req.portableMode());

                    break;
                }

                case CACHE_ADD: {
                    final Object val = req0.value();

                    if (val == null)
                        throw new IgniteCheckedException(GridRestCommandHandlerAdapter.missingParameter("val"));

                    fut = executeCommand(req.destinationId(), req.clientId(), cacheName, flags, key,
                        new AddCommand(key, ttl, val), req.portableMode());

                    break;
                }

                case CACHE_PUT_ALL: {
                    Map<Object, Object> map = req0.values();

                    if (F.isEmpty(map))
                        throw new IgniteCheckedException(GridRestCommandHandlerAdapter.missingParameter("values"));

                    for (Map.Entry<Object, Object> e : map.entrySet()) {
                        if (e.getKey() == null)
                            throw new IgniteCheckedException("Failing putAll operation (null keys are not allowed).");

                        if (e.getValue() == null)
                            throw new IgniteCheckedException("Failing putAll operation (null values are not allowed).");
                    }

                    // HashMap wrapping for correct serialization
                    map = new HashMap<>(map);

                    fut = executeCommand(req.destinationId(), req.clientId(), cacheName, flags, key,
                        new PutAllCommand(map), req.portableMode());

                    break;
                }

                case CACHE_REMOVE: {
                    fut = executeCommand(req.destinationId(), req.clientId(), cacheName, flags, key,
                        new RemoveCommand(key), req.portableMode());

                    break;
                }

                case CACHE_REMOVE_ALL: {
                    Map<Object, Object> map = req0.values();

                    // HashSet wrapping for correct serialization
                    Set<Object> keys = map == null ? null : new HashSet<>(map.keySet());

                    fut = executeCommand(req.destinationId(), req.clientId(), cacheName, flags, key,
                        new RemoveAllCommand(keys), req.portableMode());

                    break;
                }

                case CACHE_REPLACE: {
                    final Object val = req0.value();

                    if (val == null)
                        throw new IgniteCheckedException(GridRestCommandHandlerAdapter.missingParameter("val"));

                    fut = executeCommand(req.destinationId(), req.clientId(), cacheName, flags, key,
                        new ReplaceCommand(key, ttl, val), req.portableMode());

                    break;
                }

                case CACHE_CAS: {
                    final Object val1 = req0.value();
                    final Object val2 = req0.value2();

                    fut = executeCommand(req.destinationId(), req.clientId(), cacheName, flags, key,
                        new CasCommand(val2, val1, key), req.portableMode());

                    break;
                }

                case CACHE_APPEND: {
                    fut = executeCommand(req.destinationId(), req.clientId(), cacheName, flags, key,
                        new AppendCommand(key, req0), req.portableMode());

                    break;
                }

                case CACHE_PREPEND: {
                    fut = executeCommand(req.destinationId(), req.clientId(), cacheName, flags, key,
                        new PrependCommand(key, req0), req.portableMode());

                    break;
                }

                case CACHE_METRICS: {
                    fut = executeCommand(req.destinationId(), req.clientId(), cacheName, key, new MetricsCommand());

                    break;
                }

                default:
                    throw new IllegalArgumentException("Invalid command for cache handler: " + req);
            }

            return fut;
        }
        catch (IgniteException e) {
            U.error(log, "Failed to execute cache command: " + req, e);

            return new GridFinishedFuture<>(ctx, e);
        }
        catch (IgniteCheckedException e) {
            U.error(log, "Failed to execute cache command: " + req, e);

            return new GridFinishedFuture<>(ctx, e);
        }
        finally {
            if (log.isDebugEnabled())
                log.debug("Handled cache REST request: " + req);
        }
    }

    /**
     * Executes command on flagged cache projection. Checks {@code destId} to find
     * if command could be performed locally or routed to a remote node.
     *
     * @param destId Target node Id for the operation.
     *      If {@code null} - operation could be executed anywhere.
     * @param clientId Client ID.
     * @param cacheName Cache name.
     * @param flags Cache flags.
     * @param key Key to set affinity mapping in the response.
     * @param op Operation to perform.
     * @param keepPortable Keep portable flag.
     * @return Operation result in future.
     * @throws IgniteCheckedException If failed
     */
    private IgniteInternalFuture<GridRestResponse> executeCommand(
        @Nullable UUID destId,
        UUID clientId,
        final String cacheName,
        final CacheFlag[] flags,
        final Object key,
        final CacheProjectionCommand op,
        final boolean keepPortable) throws IgniteCheckedException {

        final boolean locExec =
            destId == null || destId.equals(ctx.localNodeId()) || replicatedCacheAvailable(cacheName);

        if (locExec) {
            CacheProjection<?,?> prj = localCache(cacheName).forSubjectId(clientId).flagsOn(flags);

            if (keepPortable)
                prj = prj.keepPortable();

            return op.apply((CacheProjection<Object, Object>)prj, ctx).
                chain(resultWrapper((CacheProjection<Object, Object>)prj, key));
        }
        else {
            ClusterGroup prj = ctx.grid().forPredicate(F.nodeForNodeId(destId));

            ctx.task().setThreadContext(TC_NO_FAILOVER, true);

            return ctx.closure().callAsync(BALANCE,
                new FlaggedCacheOperationCallable(clientId, cacheName, flags, op, key, keepPortable),
                prj.nodes());
        }
    }

    /**
     * Executes command on cache. Checks {@code destId} to find
     * if command could be performed locally or routed to a remote node.
     *
     * @param destId Target node Id for the operation.
     *      If {@code null} - operation could be executed anywhere.
     * @param clientId Client ID.
     * @param cacheName Cache name.
     * @param key Key to set affinity mapping in the response.
     * @param op Operation to perform.
     * @return Operation result in future.
     * @throws IgniteCheckedException If failed
     */
    private IgniteInternalFuture<GridRestResponse> executeCommand(
        @Nullable UUID destId,
        UUID clientId,
        final String cacheName,
        final Object key,
        final CacheCommand op) throws IgniteCheckedException {
        final boolean locExec = destId == null || destId.equals(ctx.localNodeId()) ||
            ctx.cache().cache(cacheName) != null;

        if (locExec) {
            final CacheProjection<Object, Object> cache = localCache(cacheName).forSubjectId(clientId);

            return op.apply(cache, ctx).chain(resultWrapper(cache, key));
        }
        else {
            ClusterGroup prj = ctx.grid().forPredicate(F.nodeForNodeId(destId));

            ctx.task().setThreadContext(TC_NO_FAILOVER, true);

            return ctx.closure().callAsync(BALANCE,
                new CacheOperationCallable(clientId, cacheName, op, key),
                prj.nodes());
        }
    }

    /**
<<<<<<< HEAD
=======
     * Handles increment and decrement commands.
     *
     * @param cache Cache.
     * @param key Key.
     * @param req Request.
     * @param decr Whether to decrement (increment otherwise).
     * @return Future of operation result.
     * @throws IgniteCheckedException In case of error.
     */
    private static IgniteInternalFuture<?> incrementOrDecrement(CacheProjection<Object, Object> cache, String key,
        GridRestCacheRequest req, final boolean decr) throws IgniteCheckedException {
        assert cache != null;
        assert key != null;
        assert req != null;

        Long init = req.initial();
        Long delta = req.delta();

        if (delta == null)
            throw new IgniteCheckedException(GridRestCommandHandlerAdapter.missingParameter("delta"));

        final CacheAtomicLong l = cache.cache().dataStructures().atomicLong(key, init != null ? init : 0, true);

        final Long d = delta;

        return ((IgniteKernal)cache.gridProjection().ignite()).context().closure().callLocalSafe(new Callable<Object>() {
            @Override public Object call() throws Exception {
                return l.addAndGet(decr ? -d : d);
            }
        }, false);
    }

    /**
>>>>>>> 30de9162
     * Handles append and prepend commands.
     *
     * @param ctx Kernal context.
     * @param cache Cache.
     * @param key Key.
     * @param req Request.
     * @param prepend Whether to prepend.
     * @return Future of operation result.
     * @throws IgniteCheckedException In case of any exception.
     */
    private static IgniteInternalFuture<?> appendOrPrepend(
        final GridKernalContext ctx,
        final CacheProjection<Object, Object> cache,
        final Object key, GridRestCacheRequest req, final boolean prepend) throws IgniteCheckedException {
        assert cache != null;
        assert key != null;
        assert req != null;

        final Object val = req.value();

        if (val == null)
            throw new IgniteCheckedException(GridRestCommandHandlerAdapter.missingParameter("val"));

        return ctx.closure().callLocalSafe(new Callable<Object>() {
            @Override public Object call() throws Exception {
                try (IgniteInternalTx tx = cache.txStartEx(PESSIMISTIC, REPEATABLE_READ)) {
                    Object curVal = cache.get(key);

                    if (curVal == null)
                        return false;

                    // Modify current value with appendix one.
                    Object newVal = appendOrPrepend(curVal, val, !prepend);

                    // Put new value asynchronously.
                    cache.putx(key, newVal);

                    tx.commit();
                }

                return true;
            }
        }, false);
    }

    /**
     * Append or prepend new value to the current one.
     *
     * @param origVal Original value.
     * @param appendVal Appendix value to add to the original one.
     * @param appendPlc Append or prepend policy flag.
     * @return Resulting value.
     * @throws IgniteCheckedException In case of grid exceptions.
     */
    private static Object appendOrPrepend(Object origVal, Object appendVal, boolean appendPlc) throws IgniteCheckedException {
        // Strings.
        if (appendVal instanceof String && origVal instanceof String)
            return appendPlc ? origVal + (String)appendVal : (String)appendVal + origVal;

        // Maps.
        if (appendVal instanceof Map && origVal instanceof Map) {
            Map<Object, Object> origMap = (Map<Object, Object>)origVal;
            Map<Object, Object> appendMap = (Map<Object, Object>)appendVal;

            Map<Object, Object> map = X.cloneObject(origMap, false, true);

            if (appendPlc)
                map.putAll(appendMap); // Append.
            else {
                map.clear();
                map.putAll(appendMap); // Prepend.
                map.putAll(origMap);
            }

            for (Map.Entry<Object, Object> e : appendMap.entrySet()) // Remove zero-valued entries.
                if (e.getValue() == null && map.get(e.getKey()) == null)
                    map.remove(e.getKey());

            return map;
        }

        // Generic collection.
        if (appendVal instanceof Collection<?> && origVal instanceof Collection<?>) {
            Collection<Object> origCol = (Collection<Object>)origVal;
            Collection<Object> appendCol = (Collection<Object>)appendVal;

            Collection<Object> col = X.cloneObject(origCol, false, true);

            if (appendPlc)
                col.addAll(appendCol); // Append.
            else {
                col.clear();
                col.addAll(appendCol); // Prepend.
                col.addAll(origCol);
            }

            return col;
        }

        throw new IgniteCheckedException("Incompatible types [appendVal=" + appendVal + ", old=" + origVal + ']');
    }

    /** {@inheritDoc} */
    @Override public String toString() {
        return S.toString(GridCacheCommandHandler.class, this);
    }

    /**
     * Creates a transformation function from {@link CacheCommand}'s results into {@link GridRestResponse}.
     *
     * @param c Cache instance to obtain affinity data.
     * @param key Affinity key for previous operation.
     * @return Rest response.
     */
    private static IgniteClosure<IgniteInternalFuture<?>, GridRestResponse> resultWrapper(
        final CacheProjection<Object, Object> c, @Nullable final Object key) {
        return new CX1<IgniteInternalFuture<?>, GridRestResponse>() {
            @Override public GridRestResponse applyx(IgniteInternalFuture<?> f) throws IgniteCheckedException {
                GridCacheRestResponse resp = new GridCacheRestResponse();

                resp.setResponse(f.get());

                if (key != null)
                    resp.setAffinityNodeId(c.cache().affinity().mapKeyToNode(key).id().toString());

                return resp;
            }
        };
    }

    /**
     * @param cacheName Cache name.
     * @return If replicated cache with given name is locally available.
     */
    private boolean replicatedCacheAvailable(String cacheName) {
        GridCacheAdapter<Object,Object> cache = ctx.cache().internalCache(cacheName);

        return cache != null && cache.configuration().getCacheMode() == CacheMode.REPLICATED;
    }

    /**
     * Used for test purposes.
     *
     * @param cacheName Name of the cache.
     * @return Instance on the named cache.
     * @throws IgniteCheckedException If cache not found.
     */
    protected GridCacheProjectionEx<Object, Object> localCache(String cacheName) throws IgniteCheckedException {
        GridCacheProjectionEx<Object, Object> cache = (GridCacheProjectionEx<Object, Object>)ctx.cache().cache(cacheName);

        if (cache == null)
            throw new IgniteCheckedException(
                "Failed to find cache for given cache name (null for default cache): " + cacheName);

        return cache;
    }

    /**
     * @param ignite Grid instance.
     * @param cacheName Name of the cache.
     * @return Instance on the named cache.
     * @throws IgniteCheckedException If cache not found.
     */
    private static GridCacheProjectionEx<Object, Object> cache(Ignite ignite, String cacheName) throws IgniteCheckedException {
        GridCache<Object, Object> cache = ignite.cache(cacheName);

        if (cache == null)
            throw new IgniteCheckedException(
                "Failed to find cache for given cache name (null for default cache): " + cacheName);

        return (GridCacheProjectionEx<Object, Object>)cache;
    }

    /**
     * Fixed result closure.
     */
    private static final class FixedResult extends CX1<IgniteInternalFuture<?>, Object> {
        /** */
        private static final long serialVersionUID = 0L;

        /** Closure result. */
        private final Object res;

        /**
         * @param res Closure result.
         */
        private FixedResult(Object res) {
            this.res = res;
        }

        /** {@inheritDoc} */
        @Override public Object applyx(IgniteInternalFuture<?> f) throws IgniteCheckedException {
            f.get();

            return res;
        }
    }

    /**
     * Type alias.
     */
    private abstract static class CacheCommand
        extends IgniteClosure2X<CacheProjection<Object, Object>, GridKernalContext, IgniteInternalFuture<?>> {
        /** */
        private static final long serialVersionUID = 0L;

        // No-op.
    }

    /**
     * Type alias.
     */
    private abstract static class CacheProjectionCommand
        extends IgniteClosure2X<CacheProjection<Object, Object>, GridKernalContext, IgniteInternalFuture<?>> {
        /** */
        private static final long serialVersionUID = 0L;

        // No-op.
    }

    /**
     * Class for flagged cache operations.
     */
    @GridInternal
    private static class FlaggedCacheOperationCallable implements Callable<GridRestResponse>, Serializable {
        /** */
        private static final long serialVersionUID = 0L;

        /** Client ID. */
        private UUID clientId;

        /** */
        private final String cacheName;

        /** */
        private final CacheFlag[] flags;

        /** */
        private final CacheProjectionCommand op;

        /** */
        private final Object key;

        /** */
        private final boolean keepPortable;

        /** */
        @IgniteInstanceResource
        private Ignite g;

        /**
         * @param clientId Client ID.
         * @param cacheName Cache name.
         * @param flags Flags.
         * @param op Operation.
         * @param key Key.
         * @param keepPortable Keep portable flag.
         */
        private FlaggedCacheOperationCallable(UUID clientId, String cacheName, CacheFlag[] flags,
            CacheProjectionCommand op, Object key, boolean keepPortable) {
            this.clientId = clientId;
            this.cacheName = cacheName;
            this.flags = flags;
            this.op = op;
            this.key = key;
            this.keepPortable = keepPortable;
        }

        /** {@inheritDoc} */
        @Override public GridRestResponse call() throws Exception {
            CacheProjection<?, ?> prj = cache(g, cacheName).forSubjectId(clientId).flagsOn(flags);

            if (keepPortable)
                prj = prj.keepPortable();

            // Need to apply both operation and response transformation remotely
            // as cache could be inaccessible on local node and
            // exception processing should be consistent with local execution.
            return op.apply((CacheProjection<Object, Object>)prj, ((IgniteKernal)g).context()).
                chain(resultWrapper((CacheProjection<Object, Object>)prj, key)).get();
        }
    }

    /**
     * Class for cache operations.
     */
    @GridInternal
    private static class CacheOperationCallable implements Callable<GridRestResponse>, Serializable {
        /** */
        private static final long serialVersionUID = 0L;

        /** Client ID. */
        private UUID clientId;

        /** */
        private final String cacheName;

        /** */
        private final CacheCommand op;

        /** */
        private final Object key;

        /** */
        @IgniteInstanceResource
        private Ignite g;

        /**
         * @param clientId Client ID.
         * @param cacheName Cache name.
         * @param op Operation.
         * @param key Key.
         */
        private CacheOperationCallable(UUID clientId, String cacheName, CacheCommand op, Object key) {
            this.clientId = clientId;
            this.cacheName = cacheName;
            this.op = op;
            this.key = key;
        }

        /** {@inheritDoc} */
        @Override public GridRestResponse call() throws Exception {
            final CacheProjection<Object, Object> cache = cache(g, cacheName).forSubjectId(clientId);

            // Need to apply both operation and response transformation remotely
            // as cache could be inaccessible on local node and
            // exception processing should be consistent with local execution.
            return op.apply(cache, ((IgniteKernal)g).context()).chain(resultWrapper(cache, key)).get();
        }
    }

    /** */
    private static class GetCommand extends CacheProjectionCommand {
        /** */
        private static final long serialVersionUID = 0L;

        /** */
        private final Object key;

        /**
         * @param key Key.
         */
        GetCommand(Object key) {
            this.key = key;
        }

        /** {@inheritDoc} */
        @Override public IgniteInternalFuture<?> applyx(CacheProjection<Object, Object> c, GridKernalContext ctx) {
            return c.getAsync(key);
        }
    }

    /** */
    private static class GetAllCommand extends CacheProjectionCommand {
        /** */
        private static final long serialVersionUID = 0L;

        /** */
        private final Collection<Object> keys;

        /**
         * @param keys Keys.
         */
        GetAllCommand(Collection<Object> keys) {
            this.keys = keys;
        }

        /** {@inheritDoc} */
        @Override public IgniteInternalFuture<?> applyx(CacheProjection<Object, Object> c, GridKernalContext ctx) {
            return c.getAllAsync(keys);
        }
    }

    /** */
    private static class PutAllCommand extends CacheProjectionCommand {
        /** */
        private static final long serialVersionUID = 0L;

        /** */
        private final Map<Object, Object> map;

        /**
         * @param map Objects to put.
         */
        PutAllCommand(Map<Object, Object> map) {
            this.map = map;
        }

        /** {@inheritDoc} */
        @Override public IgniteInternalFuture<?> applyx(CacheProjection<Object, Object> c, GridKernalContext ctx) {
            return c.putAllAsync(map).chain(new FixedResult(true));
        }
    }

    /** */
    private static class RemoveCommand extends CacheProjectionCommand {
        /** */
        private static final long serialVersionUID = 0L;

        /** */
        private final Object key;

        /**
         * @param key Key.
         */
        RemoveCommand(Object key) {
            this.key = key;
        }

        /** {@inheritDoc} */
        @Override public IgniteInternalFuture<?> applyx(CacheProjection<Object, Object> c, GridKernalContext ctx) {
            return c.removexAsync(key);
        }
    }

    /** */
    private static class RemoveAllCommand extends CacheProjectionCommand {
        /** */
        private static final long serialVersionUID = 0L;

        /** */
        private final Collection<Object> keys;

        /**
         * @param keys Keys to remove.
         */
        RemoveAllCommand(Collection<Object> keys) {
            this.keys = keys;
        }

        /** {@inheritDoc} */
        @Override public IgniteInternalFuture<?> applyx(CacheProjection<Object, Object> c, GridKernalContext ctx) {
            return (F.isEmpty(keys) ? c.removeAllAsync() : c.removeAllAsync(keys))
                .chain(new FixedResult(true));
        }
    }

    /** */
    private static class CasCommand extends CacheProjectionCommand {
        /** */
        private static final long serialVersionUID = 0L;

        /** */
        private final Object exp;

        /** */
        private final Object val;

        /** */
        private final Object key;

        /**
         * @param exp Expected previous value.
         * @param val New value.
         * @param key Key.
         */
        CasCommand(Object exp, Object val, Object key) {
            this.val = val;
            this.exp = exp;
            this.key = key;
        }

        /** {@inheritDoc} */
        @Override public IgniteInternalFuture<?> applyx(CacheProjection<Object, Object> c, GridKernalContext ctx) {
            return exp == null && val == null ? c.removexAsync(key) :
                exp == null ? c.putxIfAbsentAsync(key, val) :
                    val == null ? c.removeAsync(key, exp) :
                        c.replaceAsync(key, exp, val);
        }
    }

    /** */
    private static class PutCommand extends CacheProjectionCommand {
        /** */
        private static final long serialVersionUID = 0L;

        /** */
        private final Object key;

        /** */
        private final Long ttl;

        /** */
        private final Object val;

        /**
         * @param key Key.
         * @param ttl TTL.
         * @param val Value.
         */
        PutCommand(Object key, Long ttl, Object val) {
            this.key = key;
            this.ttl = ttl;
            this.val = val;
        }

        /** {@inheritDoc} */
        @Override public IgniteInternalFuture<?> applyx(CacheProjection<Object, Object> c, GridKernalContext ctx) {
            if (ttl != null && ttl > 0) {
                Duration duration = new Duration(MILLISECONDS, ttl);

                c = ((GridCacheProjectionEx<Object, Object>)c).withExpiryPolicy(new ModifiedExpiryPolicy(duration));
            }

            return c.putxAsync(key, val);
        }
    }

    /** */
    private static class AddCommand extends CacheProjectionCommand {
        /** */
        private static final long serialVersionUID = 0L;

        /** */
        private final Object key;

        /** */
        private final Long ttl;

        /** */
        private final Object val;

        /**
         * @param key Key.
         * @param ttl TTL.
         * @param val Value.
         */
        AddCommand(Object key, Long ttl, Object val) {
            this.key = key;
            this.ttl = ttl;
            this.val = val;
        }

        /** {@inheritDoc} */
        @Override public IgniteInternalFuture<?> applyx(CacheProjection<Object, Object> c, GridKernalContext ctx) {
            if (ttl != null && ttl > 0) {
                Duration duration = new Duration(MILLISECONDS, ttl);

                c = ((GridCacheProjectionEx<Object, Object>)c).withExpiryPolicy(new ModifiedExpiryPolicy(duration));
            }

            return c.putxIfAbsentAsync(key, val);
        }
    }

    /** */
    private static class ReplaceCommand extends CacheProjectionCommand {
        /** */
        private static final long serialVersionUID = 0L;

        /** */
        private final Object key;

        /** */
        private final Long ttl;

        /** */
        private final Object val;

        /**
         * @param key Key.
         * @param ttl TTL.
         * @param val Value.
         */
        ReplaceCommand(Object key, Long ttl, Object val) {
            this.key = key;
            this.ttl = ttl;
            this.val = val;
        }

        /** {@inheritDoc} */
        @Override public IgniteInternalFuture<?> applyx(CacheProjection<Object, Object> c, GridKernalContext ctx) {
            if (ttl != null && ttl > 0) {
                Duration duration = new Duration(MILLISECONDS, ttl);

                c = ((GridCacheProjectionEx<Object, Object>)c).withExpiryPolicy(new ModifiedExpiryPolicy(duration));
            }

            return c.replacexAsync(key, val);
        }
    }

    /** */
<<<<<<< HEAD
=======
    private static class IncrementCommand extends CacheCommand {
        /** */
        private static final long serialVersionUID = 0L;

        /** */
        private final Object key;

        /** */
        private final GridRestCacheRequest req;

        /**
         * @param key Key.
         * @param req Operation request.
         */
        IncrementCommand(Object key, GridRestCacheRequest req) {
            this.key = key;
            this.req = req;
        }

        /** {@inheritDoc} */
        @Override public IgniteInternalFuture<?> applyx(CacheProjection<Object, Object> c, GridKernalContext ctx)
            throws IgniteCheckedException {
            return incrementOrDecrement(c, (String)key, req, false);
        }
    }

    /** */
    private static class DecrementCommand extends CacheCommand {
        /** */
        private static final long serialVersionUID = 0L;

        /** */
        private final Object key;

        /** */
        private final GridRestCacheRequest req;

        /**
         * @param key Key.
         * @param req Operation request.
         */
        DecrementCommand(Object key, GridRestCacheRequest req) {
            this.key = key;
            this.req = req;
        }

        /** {@inheritDoc} */
        @Override public IgniteInternalFuture<?> applyx(CacheProjection<Object, Object> c, GridKernalContext ctx) throws IgniteCheckedException {
            return incrementOrDecrement(c, (String)key, req, true);
        }
    }

    /** */
>>>>>>> 30de9162
    private static class AppendCommand extends CacheProjectionCommand {
        /** */
        private static final long serialVersionUID = 0L;

        /** */
        private final Object key;

        /** */
        private final GridRestCacheRequest req;

        /**
         * @param key Key.
         * @param req Operation request.
         */
        AppendCommand(Object key, GridRestCacheRequest req) {
            this.key = key;
            this.req = req;
        }

        /** {@inheritDoc} */
        @Override public IgniteInternalFuture<?> applyx(CacheProjection<Object, Object> c, GridKernalContext ctx)
            throws IgniteCheckedException {
            return appendOrPrepend(ctx, c, key, req, false);
        }
    }

    /** */
    private static class PrependCommand extends CacheProjectionCommand {
        /** */
        private static final long serialVersionUID = 0L;

        /** */
        private final Object key;

        /** */
        private final GridRestCacheRequest req;

        /**
         * @param key Key.
         * @param req Operation request.
         */
        PrependCommand(Object key, GridRestCacheRequest req) {
            this.key = key;
            this.req = req;
        }

        /** {@inheritDoc} */
        @Override public IgniteInternalFuture<?> applyx(CacheProjection<Object, Object> c, GridKernalContext ctx)
            throws IgniteCheckedException {
            return appendOrPrepend(ctx, c, key, req, true);
        }
    }

    /** */
    private static class MetricsCommand extends CacheCommand {
        /** */
        private static final long serialVersionUID = 0L;

        /** {@inheritDoc} */
        @Override public IgniteInternalFuture<?> applyx(CacheProjection<Object, Object> c, GridKernalContext ctx) {
            CacheMetrics metrics = c.cache().metrics();

            assert metrics != null;

            return new GridFinishedFuture<Object>(ctx, new GridCacheRestMetrics(
                (int)metrics.getCacheGets(),
                (int)(metrics.getCacheRemovals() + metrics.getCachePuts()),
                (int)metrics.getCacheHits(),
                (int)metrics.getCacheMisses())
            );
        }
    }
}<|MERGE_RESOLUTION|>--- conflicted
+++ resolved
@@ -393,42 +393,6 @@
     }
 
     /**
-<<<<<<< HEAD
-=======
-     * Handles increment and decrement commands.
-     *
-     * @param cache Cache.
-     * @param key Key.
-     * @param req Request.
-     * @param decr Whether to decrement (increment otherwise).
-     * @return Future of operation result.
-     * @throws IgniteCheckedException In case of error.
-     */
-    private static IgniteInternalFuture<?> incrementOrDecrement(CacheProjection<Object, Object> cache, String key,
-        GridRestCacheRequest req, final boolean decr) throws IgniteCheckedException {
-        assert cache != null;
-        assert key != null;
-        assert req != null;
-
-        Long init = req.initial();
-        Long delta = req.delta();
-
-        if (delta == null)
-            throw new IgniteCheckedException(GridRestCommandHandlerAdapter.missingParameter("delta"));
-
-        final CacheAtomicLong l = cache.cache().dataStructures().atomicLong(key, init != null ? init : 0, true);
-
-        final Long d = delta;
-
-        return ((IgniteKernal)cache.gridProjection().ignite()).context().closure().callLocalSafe(new Callable<Object>() {
-            @Override public Object call() throws Exception {
-                return l.addAndGet(decr ? -d : d);
-            }
-        }, false);
-    }
-
-    /**
->>>>>>> 30de9162
      * Handles append and prepend commands.
      *
      * @param ctx Kernal context.
@@ -1012,62 +976,6 @@
     }
 
     /** */
-<<<<<<< HEAD
-=======
-    private static class IncrementCommand extends CacheCommand {
-        /** */
-        private static final long serialVersionUID = 0L;
-
-        /** */
-        private final Object key;
-
-        /** */
-        private final GridRestCacheRequest req;
-
-        /**
-         * @param key Key.
-         * @param req Operation request.
-         */
-        IncrementCommand(Object key, GridRestCacheRequest req) {
-            this.key = key;
-            this.req = req;
-        }
-
-        /** {@inheritDoc} */
-        @Override public IgniteInternalFuture<?> applyx(CacheProjection<Object, Object> c, GridKernalContext ctx)
-            throws IgniteCheckedException {
-            return incrementOrDecrement(c, (String)key, req, false);
-        }
-    }
-
-    /** */
-    private static class DecrementCommand extends CacheCommand {
-        /** */
-        private static final long serialVersionUID = 0L;
-
-        /** */
-        private final Object key;
-
-        /** */
-        private final GridRestCacheRequest req;
-
-        /**
-         * @param key Key.
-         * @param req Operation request.
-         */
-        DecrementCommand(Object key, GridRestCacheRequest req) {
-            this.key = key;
-            this.req = req;
-        }
-
-        /** {@inheritDoc} */
-        @Override public IgniteInternalFuture<?> applyx(CacheProjection<Object, Object> c, GridKernalContext ctx) throws IgniteCheckedException {
-            return incrementOrDecrement(c, (String)key, req, true);
-        }
-    }
-
-    /** */
->>>>>>> 30de9162
     private static class AppendCommand extends CacheProjectionCommand {
         /** */
         private static final long serialVersionUID = 0L;
