/*
 * Licensed to the Apache Software Foundation (ASF) under one or more
 * contributor license agreements.  See the NOTICE file distributed with
 * this work for additional information regarding copyright ownership.
 * The ASF licenses this file to You under the Apache License, Version 2.0
 * (the "License"); you may not use this file except in compliance with
 * the License.  You may obtain a copy of the License at
 *
 *      http://www.apache.org/licenses/LICENSE-2.0
 *
 * Unless required by applicable law or agreed to in writing, software
 * distributed under the License is distributed on an "AS IS" BASIS,
 * WITHOUT WARRANTIES OR CONDITIONS OF ANY KIND, either express or implied.
 * See the License for the specific language governing permissions and
 * limitations under the License.
 */

package org.apache.ignite.internal.processors.query;

import org.apache.ignite.IgniteCheckedException;
import org.apache.ignite.IgniteException;
import org.apache.ignite.IgniteLogger;
import org.apache.ignite.binary.BinaryField;
import org.apache.ignite.binary.BinaryObject;
import org.apache.ignite.binary.BinaryType;
import org.apache.ignite.binary.Binarylizable;
import org.apache.ignite.cache.CacheTypeMetadata;
import org.apache.ignite.cache.QueryEntity;
import org.apache.ignite.cache.QueryIndex;
import org.apache.ignite.cache.QueryIndexType;
import org.apache.ignite.cache.query.QueryCursor;
import org.apache.ignite.cache.query.SqlFieldsQuery;
import org.apache.ignite.cache.query.SqlQuery;
import org.apache.ignite.configuration.CacheConfiguration;
import org.apache.ignite.events.CacheQueryExecutedEvent;
import org.apache.ignite.internal.GridKernalContext;
import org.apache.ignite.internal.IgniteInternalFuture;
import org.apache.ignite.internal.binary.BinaryMarshaller;
import org.apache.ignite.internal.processors.GridProcessorAdapter;
import org.apache.ignite.internal.processors.cache.CacheEntryImpl;
import org.apache.ignite.internal.processors.cache.CacheObject;
import org.apache.ignite.internal.processors.cache.CacheObjectContext;
import org.apache.ignite.internal.processors.cache.GridCacheContext;
import org.apache.ignite.internal.processors.cache.QueryCursorImpl;
import org.apache.ignite.internal.processors.cache.binary.CacheObjectBinaryProcessorImpl;
import org.apache.ignite.internal.processors.cache.query.CacheQueryFuture;
import org.apache.ignite.internal.processors.cache.query.CacheQueryType;
import org.apache.ignite.internal.processors.cache.query.GridCacheTwoStepQuery;
import org.apache.ignite.internal.util.GridSpinBusyLock;
import org.apache.ignite.internal.util.future.GridCompoundFuture;
import org.apache.ignite.internal.util.future.GridFinishedFuture;
import org.apache.ignite.internal.util.lang.GridCloseableIterator;
import org.apache.ignite.internal.util.lang.GridClosureException;
import org.apache.ignite.internal.util.lang.IgniteOutClosureX;
import org.apache.ignite.internal.util.tostring.GridToStringExclude;
import org.apache.ignite.internal.util.tostring.GridToStringInclude;
import org.apache.ignite.internal.util.typedef.F;
import org.apache.ignite.internal.util.typedef.T2;
import org.apache.ignite.internal.util.typedef.internal.S;
import org.apache.ignite.internal.util.typedef.internal.U;
import org.apache.ignite.internal.util.worker.GridWorker;
import org.apache.ignite.internal.util.worker.GridWorkerFuture;
import org.apache.ignite.lang.IgniteBiTuple;
import org.apache.ignite.lang.IgniteFuture;
import org.apache.ignite.spi.indexing.IndexingQueryFilter;
import org.jetbrains.annotations.Nullable;
import org.jsr166.ConcurrentHashMap8;

import javax.cache.Cache;
import javax.cache.CacheException;
import java.lang.reflect.AccessibleObject;
import java.lang.reflect.Field;
import java.lang.reflect.Member;
import java.lang.reflect.Method;
import java.math.BigDecimal;
import java.sql.Time;
import java.sql.Timestamp;
import java.util.ArrayList;
import java.util.Collection;
import java.util.Collections;
import java.util.Comparator;
import java.util.HashMap;
import java.util.HashSet;
import java.util.Iterator;
import java.util.LinkedHashMap;
import java.util.List;
import java.util.Map;
import java.util.Set;
import java.util.TreeSet;
import java.util.UUID;
import java.util.concurrent.ConcurrentMap;
import java.util.concurrent.ExecutorService;

import static org.apache.ignite.events.EventType.EVT_CACHE_QUERY_EXECUTED;
import static org.apache.ignite.internal.IgniteComponentType.INDEXING;
import static org.apache.ignite.internal.processors.query.GridQueryIndexType.FULLTEXT;
import static org.apache.ignite.internal.processors.query.GridQueryIndexType.GEO_SPATIAL;
import static org.apache.ignite.internal.processors.query.GridQueryIndexType.SORTED;

/**
 * Indexing processor.
 */
public class GridQueryProcessor extends GridProcessorAdapter {
    /** */
    public static final String _VAL = "_val";

    /** */
    private static final Class<?> GEOMETRY_CLASS = U.classForName("com.vividsolutions.jts.geom.Geometry", null);

    /** */
    private static Set<Class<?>> SQL_TYPES = new HashSet<>(F.<Class<?>>asList(
        Integer.class,
        Boolean.class,
        Byte.class,
        Short.class,
        Long.class,
        BigDecimal.class,
        Double.class,
        Float.class,
        Time.class,
        Timestamp.class,
        java.util.Date.class,
        java.sql.Date.class,
        String.class,
        UUID.class,
        byte[].class
    ));

    /** For tests. */
    public static Class<? extends GridQueryIndexing> idxCls;

    /** */
    private final GridSpinBusyLock busyLock = new GridSpinBusyLock();

    /** Type descriptors. */
    private final Map<TypeId, TypeDescriptor> types = new ConcurrentHashMap8<>();

    /** Type descriptors. */
    private final ConcurrentMap<TypeName, TypeDescriptor> typesByName = new ConcurrentHashMap8<>();

    /** */
    private ExecutorService execSvc;

    /** */
    private final GridQueryIndexing idx;

    /** */
    private TypeId jsonTypeId;

    /**
     * @param ctx Kernal context.
     */
    public GridQueryProcessor(GridKernalContext ctx) throws IgniteCheckedException {
        super(ctx);

        if (idxCls != null) {
            idx = U.newInstance(idxCls);

            idxCls = null;
        }
        else
            idx = INDEXING.inClassPath() ? U.<GridQueryIndexing>newInstance(INDEXING.className()) : null;
    }

    /** {@inheritDoc} */
    @Override public void start() throws IgniteCheckedException {
        super.start();

        if (idx != null) {
            ctx.resource().injectGeneric(idx);

            execSvc = ctx.getExecutorService();

            idx.start(ctx, busyLock);
        }
    }

    /**
     * @param ccfg Cache configuration.
     * @return {@code true} If query index must be enabled for this cache.
     */
    public static boolean isEnabled(CacheConfiguration<?,?> ccfg) {
        return !F.isEmpty(ccfg.getIndexedTypes()) ||
            !F.isEmpty(ccfg.getTypeMetadata()) ||
            !F.isEmpty(ccfg.getQueryEntities());
    }

    /**
     * @return {@code true} If indexing module is in classpath and successfully initialized.
     */
    public boolean moduleEnabled() {
        return idx != null;
    }

    /**
     * @param ccfg Cache configuration.
     * @throws IgniteCheckedException If failed.
     */
    public void initializeCache(CacheConfiguration<?, ?> ccfg) throws IgniteCheckedException {
        idx.registerCache(ccfg);

        try {
            List<Class<?>> mustDeserializeClss = null;

            boolean binaryEnabled = ctx.cacheObjects().isBinaryEnabled(ccfg);

            CacheObjectContext coCtx = binaryEnabled ? ctx.cacheObjects().contextForCache(ccfg) : null;

            if (!F.isEmpty(ccfg.getQueryEntities())) {
                for (QueryEntity qryEntity : ccfg.getQueryEntities()) {
                    if (F.isEmpty(qryEntity.getValueType()))
                        throw new IgniteCheckedException("Value type is not set: " + qryEntity);

                    TypeDescriptor desc = new TypeDescriptor();

                    // Key and value classes still can be available if they are primitive or JDK part.
                    // We need that to set correct types for _key and _val columns.
                    Class<?> keyCls = U.classForName(qryEntity.getKeyType(), null);
                    Class<?> valCls = U.classForName(qryEntity.getValueType(), null);

                    // If local node has the classes and they are externalizable, we must use reflection properties.
                    boolean keyMustDeserialize = mustDeserializeBinary(keyCls);
                    boolean valMustDeserialize = mustDeserializeBinary(valCls);

                    boolean keyOrValMustDeserialize = keyMustDeserialize || valMustDeserialize;

                    if (keyCls == null)
                        keyCls = Object.class;

                    String simpleValType = valCls == null ? typeName(qryEntity.getValueType()) : typeName(valCls);

                    desc.name(simpleValType);

                    if (binaryEnabled && !keyOrValMustDeserialize) {
                        // Safe to check null.
                        if (SQL_TYPES.contains(valCls))
                            desc.valueClass(valCls);
                        else
                            desc.valueClass(Object.class);

                        if (SQL_TYPES.contains(keyCls))
                            desc.keyClass(keyCls);
                        else
                            desc.keyClass(Object.class);
                    }
                    else {
                        if (keyCls == null)
                            throw new IgniteCheckedException("Failed to find key class in the node classpath " +
                                "(use default marshaller to enable binary objects): " + qryEntity.getKeyType());

                        if (valCls == null)
                            throw new IgniteCheckedException("Failed to find value class in the node classpath " +
                                "(use default marshaller to enable binary objects) : " + qryEntity.getValueType());

                        desc.valueClass(valCls);
                        desc.keyClass(keyCls);
                    }

                    if (binaryEnabled && keyOrValMustDeserialize) {
                        if (mustDeserializeClss == null)
                            mustDeserializeClss = new ArrayList<>();

                        if (keyMustDeserialize)
                            mustDeserializeClss.add(keyCls);

                        if (valMustDeserialize)
                            mustDeserializeClss.add(valCls);
                    }

                    TypeId typeId;
                    TypeId altTypeId = null;

                    if (valCls == null || (binaryEnabled && !keyOrValMustDeserialize)) {
                        processBinaryMeta(qryEntity, desc);

                        typeId = new TypeId(ccfg.getName(), ctx.cacheObjects().typeId(qryEntity.getValueType()));

                        if (valCls != null)
                            altTypeId = new TypeId(ccfg.getName(), valCls);
                    }
                    else if (ctx.json().jsonType(desc.keyClass()) || ctx.json().jsonType(desc.valueClass())) {
                        processJsonMeta(meta, desc);

                        typeId = new TypeId(ccfg.getName(), valCls);

                        jsonTypeId = typeId;
                    }
                    else {
                        processClassMeta(qryEntity, desc, coCtx);

                        typeId = new TypeId(ccfg.getName(), valCls);
                        altTypeId = new TypeId(ccfg.getName(), ctx.cacheObjects().typeId(qryEntity.getValueType()));
                    }

                    addTypeByName(ccfg, desc);
                    types.put(typeId, desc);

                    if (altTypeId != null)
                        types.put(altTypeId, desc);

                    desc.registered(idx.registerType(ccfg.getName(), desc));

                }
            }

            if (!F.isEmpty(ccfg.getTypeMetadata())) {
                for (CacheTypeMetadata meta : ccfg.getTypeMetadata()) {
                    if (F.isEmpty(meta.getValueType()))
                        throw new IgniteCheckedException("Value type is not set: " + meta);

                    if (meta.getQueryFields().isEmpty() && meta.getAscendingFields().isEmpty() &&
                        meta.getDescendingFields().isEmpty() && meta.getGroups().isEmpty())
                        continue;

                    TypeDescriptor desc = new TypeDescriptor();

                    // Key and value classes still can be available if they are primitive or JDK part.
                    // We need that to set correct types for _key and _val columns.
                    Class<?> keyCls = U.classForName(meta.getKeyType(), null);
                    Class<?> valCls = U.classForName(meta.getValueType(), null);

                    // If local node has the classes and they are externalizable, we must use reflection properties.
                    boolean keyMustDeserialize = mustDeserializeBinary(keyCls);
                    boolean valMustDeserialize = mustDeserializeBinary(valCls);

                    boolean keyOrValMustDeserialize = keyMustDeserialize || valMustDeserialize;

                    if (keyCls == null)
                        keyCls = Object.class;

                    desc.name(meta.getSimpleValueType());

                    if (binaryEnabled && !keyOrValMustDeserialize) {
                        // Safe to check null.
                        if (SQL_TYPES.contains(valCls))
                            desc.valueClass(valCls);
                        else
                            desc.valueClass(Object.class);

                        if (SQL_TYPES.contains(keyCls))
                            desc.keyClass(keyCls);
                        else
                            desc.keyClass(Object.class);
                    }
                    else {
                        desc.valueClass(valCls);
                        desc.keyClass(keyCls);
                    }

                    if (binaryEnabled && keyOrValMustDeserialize) {
                        if (mustDeserializeClss == null)
                            mustDeserializeClss = new ArrayList<>();

                        if (keyMustDeserialize)
                            mustDeserializeClss.add(keyCls);

                        if (valMustDeserialize)
                            mustDeserializeClss.add(valCls);
                    }

                    TypeId typeId;
                    TypeId altTypeId = null;

                    if (valCls == null || (binaryEnabled && !keyOrValMustDeserialize)) {
                        processBinaryMeta(meta, desc);

                        typeId = new TypeId(ccfg.getName(), ctx.cacheObjects().typeId(meta.getValueType()));

                        if (valCls != null)
                            altTypeId = new TypeId(ccfg.getName(), valCls);
                    }
                    else {
                        processClassMeta(meta, desc, coCtx);

                        typeId = new TypeId(ccfg.getName(), valCls);
                        altTypeId = new TypeId(ccfg.getName(), ctx.cacheObjects().typeId(meta.getValueType()));
                    }

                    addTypeByName(ccfg, desc);
                    types.put(typeId, desc);

                    if (altTypeId != null)
                        types.put(altTypeId, desc);

                    desc.registered(idx.registerType(ccfg.getName(), desc));
                }
            }

            // Indexed types must be translated to CacheTypeMetadata in CacheConfiguration.

            if (mustDeserializeClss != null) {
                U.quietAndWarn(log, "Some classes in query configuration cannot be written in binary format " +
                    "because they either implement Externalizable interface or have writeObject/readObject methods. " +
                    "Instances of these classes will be deserialized in order to build indexes. Please ensure that " +
                    "all nodes have these classes in classpath. To enable binary serialization either implement " +
                    Binarylizable.class.getSimpleName() + " interface or set explicit serializer using " +
                    "BinaryTypeConfiguration.setSerializer() method: " + mustDeserializeClss);
            }
        }
        catch (IgniteCheckedException | RuntimeException e) {
            idx.unregisterCache(ccfg);

            throw e;
        }
    }

    /**
     * Check whether type still must be deserialized when binary marshaller is set.
     *
     * @param cls Class.
     * @return {@code True} if will be deserialized.
     */
    private boolean mustDeserializeBinary(Class cls) {
        if (cls != null && ctx.config().getMarshaller() instanceof BinaryMarshaller) {
            CacheObjectBinaryProcessorImpl proc0 = (CacheObjectBinaryProcessorImpl)ctx.cacheObjects();

            return proc0.binaryContext().mustDeserialize(cls);
        }
        else
            return false;
    }

    /**
     * @param ccfg Cache configuration.
     * @param desc Type descriptor.
     * @throws IgniteCheckedException If failed.
     */
    private void addTypeByName(CacheConfiguration<?,?> ccfg, TypeDescriptor desc) throws IgniteCheckedException {
        if (typesByName.putIfAbsent(new TypeName(ccfg.getName(), desc.name()), desc) != null)
            throw new IgniteCheckedException("Type with name '" + desc.name() + "' already indexed " +
                "in cache '" + ccfg.getName() + "'.");
    }

    /** {@inheritDoc} */
    @Override public void onKernalStop(boolean cancel) {
        super.onKernalStop(cancel);

        busyLock.block();
    }

    /** {@inheritDoc} */
    @Override public void stop(boolean cancel) throws IgniteCheckedException {
        super.stop(cancel);

        if (idx != null)
            idx.stop();
    }

    /** {@inheritDoc} */
    @Override public void onDisconnected(IgniteFuture<?> reconnectFut) throws IgniteCheckedException {
        if (idx != null)
            idx.onDisconnected(reconnectFut);
    }

    /**
     * @param cctx Cache context.
     * @throws IgniteCheckedException If failed.
     */
    public void onCacheStart(GridCacheContext cctx) throws IgniteCheckedException {
        if (idx == null)
            return;

        if (!busyLock.enterBusy())
            return;

        try {
            initializeCache(cctx.config());
        }
        finally {
            busyLock.leaveBusy();
        }
    }

    /**
     * @param cctx Cache context.
     */
    public void onCacheStop(GridCacheContext cctx) {
        if (idx == null)
            return;

        if (!busyLock.enterBusy())
            return;

        try {
            idx.unregisterCache(cctx.config());

            Iterator<Map.Entry<TypeId, TypeDescriptor>> it = types.entrySet().iterator();

            while (it.hasNext()) {
                Map.Entry<TypeId, TypeDescriptor> entry = it.next();

                if (F.eq(cctx.name(), entry.getKey().space)) {
                    it.remove();

                    typesByName.remove(new TypeName(cctx.name(), entry.getValue().name()));
                }
            }
        }
        catch (IgniteCheckedException e) {
            U.error(log, "Failed to clear indexing on cache stop (will ignore): " + cctx.name(), e);
        }
        finally {
            busyLock.leaveBusy();
        }
    }

    /**
     * Returns number of objects of given type for given space of spi.
     *
     * @param space Space.
     * @param valType Value type.
     * @return Objects number or -1 if this type is unknown for given SPI and space.
     * @throws IgniteCheckedException If failed.
     */
    public long size(@Nullable String space, Class<?> valType) throws IgniteCheckedException {
        checkEnabled();

        if (!busyLock.enterBusy())
            throw new IllegalStateException("Failed to get space size (grid is stopping).");

        try {
            TypeDescriptor desc = types.get(new TypeId(space, valType));

            if (desc == null || !desc.registered())
                return -1;

            return idx.size(space, desc, null);
        }
        finally {
            busyLock.leaveBusy();
        }
    }

    /**
     * Rebuilds all search indexes of given value type for given space of spi.
     *
     * @param space Space.
     * @param valTypeName Value type name.
     * @return Future that will be completed when rebuilding of all indexes is finished.
     */
    public IgniteInternalFuture<?> rebuildIndexes(@Nullable final String space, String valTypeName) {
        if (!busyLock.enterBusy())
            throw new IllegalStateException("Failed to rebuild indexes (grid is stopping).");

        try {
            return rebuildIndexes(
                space,
                typesByName.get(
                    new TypeName(
                        space,
                        valTypeName)));
        }
        finally {
            busyLock.leaveBusy();
        }
    }

    /**
     * @param space Space.
     * @param desc Type descriptor.
     * @return Future that will be completed when rebuilding of all indexes is finished.
     */
    private IgniteInternalFuture<?> rebuildIndexes(@Nullable final String space, @Nullable final TypeDescriptor desc) {
        if (idx == null)
            return new GridFinishedFuture<>(new IgniteCheckedException("Indexing is disabled."));

        if (desc == null || !desc.registered())
            return new GridFinishedFuture<Void>();

        final GridWorkerFuture<?> fut = new GridWorkerFuture<Void>();

        GridWorker w = new GridWorker(ctx.gridName(), "index-rebuild-worker", log) {
            @Override protected void body() {
                try {
                    idx.rebuildIndexes(space, desc);

                    fut.onDone();
                }
                catch (Exception e) {
                    fut.onDone(e);
                }
                catch (Throwable e) {
                    log.error("Failed to rebuild indexes for type: " + desc.name(), e);

                    fut.onDone(e);

                    if (e instanceof Error)
                        throw e;
                }
            }
        };

        fut.setWorker(w);

        execSvc.execute(w);

        return fut;
    }

    /**
     * Rebuilds all search indexes for given spi.
     *
     * @return Future that will be completed when rebuilding of all indexes is finished.
     */
    @SuppressWarnings("unchecked")
    public IgniteInternalFuture<?> rebuildAllIndexes() {
        if (!busyLock.enterBusy())
            throw new IllegalStateException("Failed to get space size (grid is stopping).");

        try {
            GridCompoundFuture<?, ?> fut = new GridCompoundFuture<Object, Object>();

            for (Map.Entry<TypeId, TypeDescriptor> e : types.entrySet())
                fut.add((IgniteInternalFuture)rebuildIndexes(e.getKey().space, e.getValue()));

            fut.markInitialized();

            return fut;
        }
        finally {
            busyLock.leaveBusy();
        }
    }

    /**
     * @param space Space name.
     * @return Cache object context.
     */
    private CacheObjectContext cacheObjectContext(String space) {
        return ctx.cache().internalCache(space).context().cacheObjectContext();
    }

    /**
     * Writes key-value pair to index.
     *
     * @param space Space.
     * @param key Key.
     * @param val Value.
     * @param ver Cache entry version.
     * @param expirationTime Expiration time or 0 if never expires.
     * @throws IgniteCheckedException In case of error.
     */
    @SuppressWarnings("unchecked")
    public void store(final String space, final CacheObject key, final CacheObject val,
        byte[] ver, long expirationTime) throws IgniteCheckedException {
        assert key != null;
        assert val != null;

        if (log.isDebugEnabled())
            log.debug("Store [space=" + space + ", key=" + key + ", val=" + val + "]");

        CacheObjectContext coctx = null;

        if (ctx.indexing().enabled()) {
            coctx = cacheObjectContext(space);

            ctx.indexing().store(space, key.value(coctx, false), val.value(coctx, false), expirationTime);
        }

        if (idx == null)
            return;

        if (!busyLock.enterBusy())
            throw new IllegalStateException("Failed to write to index (grid is stopping).");

        try {
            if (coctx == null)
                coctx = cacheObjectContext(space);

            TypeDescriptor desc;

            if (ctx.json().jsonObject(val) && jsonTypeId != null) {
                desc = types.get(jsonTypeId);

<<<<<<< HEAD
                assert desc != null && desc.registered() : desc;
=======
            boolean binaryVal = ctx.cacheObjects().isBinaryObject(val);

            if (binaryVal) {
                int typeId = ctx.cacheObjects().typeId(val);

                id = new TypeId(space, typeId);
>>>>>>> f023c051
            }
            else {
                Class<?> valCls = null;

                TypeId id;

                boolean portableVal = ctx.cacheObjects().isPortableObject(val);

                if (portableVal) {
                    int typeId = ctx.cacheObjects().typeId(val);

                    id = new TypeId(space, typeId);
                }
                else  {
                    valCls = val.value(coctx, false).getClass();

                    id = new TypeId(space, valCls);
                }

<<<<<<< HEAD
                desc = types.get(id);

                if (desc == null || !desc.registered())
                    return;
=======
            if (!binaryVal && !desc.valueClass().isAssignableFrom(valCls))
                throw new IgniteCheckedException("Failed to update index due to class name conflict" +
                    "(multiple classes with same simple name are stored in the same cache) " +
                    "[expCls=" + desc.valueClass().getName() + ", actualCls=" + valCls.getName() + ']');

            if (!ctx.cacheObjects().isBinaryObject(key)) {
                Class<?> keyCls = key.value(coctx, false).getClass();
>>>>>>> f023c051

                if (!portableVal && !desc.valueClass().isAssignableFrom(valCls))
                    throw new IgniteCheckedException("Failed to update index due to class name conflict" +
                        "(multiple classes with same simple name are stored in the same cache) " +
                        "[expCls=" + desc.valueClass().getName() + ", actualCls=" + valCls.getName() + ']');

                if (!ctx.cacheObjects().isPortableObject(key)) {
                    Class<?> keyCls = key.value(coctx, false).getClass();

                    if (!desc.keyClass().isAssignableFrom(keyCls))
                        throw new IgniteCheckedException("Failed to update index, incorrect key class [expCls=" +
                            desc.keyClass().getName() + ", actualCls=" + keyCls.getName() + "]");
                }
            }

            idx.store(space, desc, key, val, ver, expirationTime);
        }
        finally {
            busyLock.leaveBusy();
        }
    }

    /**
     * @throws IgniteCheckedException If failed.
     */
    private void checkEnabled() throws IgniteCheckedException {
        if (idx == null)
            throw new IgniteCheckedException("Indexing is disabled.");
    }

    /**
     * @throws IgniteException If indexing is disabled.
     */
    private void checkxEnabled() throws IgniteException {
        if (idx == null)
            throw new IgniteException("Failed to execute query because indexing is disabled (consider adding module " +
                INDEXING.module() + " to classpath or moving it from 'optional' to 'libs' folder).");
    }

    /**
     * @param space Space.
     * @param clause Clause.
     * @param params Parameters collection.
     * @param resType Result type.
     * @param filters Filters.
     * @return Key/value rows.
     * @throws IgniteCheckedException If failed.
     */
    @SuppressWarnings("unchecked")
    public <K, V> GridCloseableIterator<IgniteBiTuple<K, V>> query(final String space, final String clause,
        final Collection<Object> params, final String resType, final IndexingQueryFilter filters)
        throws IgniteCheckedException {
        checkEnabled();

        if (!busyLock.enterBusy())
            throw new IllegalStateException("Failed to execute query (grid is stopping).");

        try {
            final GridCacheContext<?, ?> cctx = ctx.cache().internalCache(space).context();

            return executeQuery(cctx, new IgniteOutClosureX<GridCloseableIterator<IgniteBiTuple<K, V>>>() {
                @Override public GridCloseableIterator<IgniteBiTuple<K, V>> applyx() throws IgniteCheckedException {
                    TypeDescriptor type = typesByName.get(new TypeName(space, resType));

                    if (type == null || !type.registered())
                        throw new CacheException("Failed to find SQL table for type: " + resType);

                    return idx.query(space, clause, params, type, filters);
                }
            }, false);
        }
        finally {
            busyLock.leaveBusy();
        }
    }

    /**
     * @param space Space name.
     * @param qry Query.
     * @return Cursor.
     */
    public Iterable<List<?>> queryTwoStep(String space, final GridCacheTwoStepQuery qry) {
        checkxEnabled();

        if (!busyLock.enterBusy())
            throw new IllegalStateException("Failed to execute query (grid is stopping).");

        try {
            final GridCacheContext<Object, Object> cctx = ctx.cache().internalCache(space).context();

            return executeQuery(cctx, new IgniteOutClosureX<Iterable<List<?>>>() {
                @Override public Iterable<List<?>> applyx() throws IgniteCheckedException {
                    return idx.queryTwoStep(
                        cctx,
                        qry,
                        cctx.keepBinary());
                }
            }, false);
        }
        catch (IgniteCheckedException e) {
            throw new IgniteException(e);
        }
        finally {
            busyLock.leaveBusy();
        }
    }

    /**
     * @param cctx Cache context.
     * @param qry Query.
     * @return Cursor.
     */
    public QueryCursor<List<?>> queryTwoStep(final GridCacheContext<?,?> cctx, final SqlFieldsQuery qry) {
        checkxEnabled();

        if (!busyLock.enterBusy())
            throw new IllegalStateException("Failed to execute query (grid is stopping).");

        try {
            return executeQuery(cctx, new IgniteOutClosureX<QueryCursor<List<?>>>() {
                @Override public QueryCursor<List<?>> applyx() throws IgniteCheckedException {
                    return idx.queryTwoStep(cctx, qry);
                }
            }, true);
        }
        catch (IgniteCheckedException e) {
            throw new IgniteException(e);
        }
        finally {
            busyLock.leaveBusy();
        }
    }

    /**
     * @param cctx Cache context.
     * @param qry Query.
     * @return Cursor.
     */
    public <K,V> QueryCursor<Cache.Entry<K,V>> queryTwoStep(final GridCacheContext<?,?> cctx, final SqlQuery qry) {
        checkxEnabled();

        if (!busyLock.enterBusy())
            throw new IllegalStateException("Failed to execute query (grid is stopping).");

        try {
            return executeQuery(cctx, new IgniteOutClosureX<QueryCursor<Cache.Entry<K, V>>>() {
                @Override public QueryCursor<Cache.Entry<K, V>> applyx() throws IgniteCheckedException {
                    return idx.queryTwoStep(cctx, qry);
                }
            }, false);
        }
        catch (IgniteCheckedException e) {
            throw new IgniteException(e);
        }
        finally {
            busyLock.leaveBusy();
        }
    }

    /**
     * @param cctx Cache context.
     * @param qry Query.
     * @return Cursor.
     */
    public <K, V> Iterator<Cache.Entry<K, V>> queryLocal(
        final GridCacheContext<?, ?> cctx,
        final SqlQuery qry,
        final boolean keepBinary
    ) {
        if (!busyLock.enterBusy())
            throw new IllegalStateException("Failed to execute query (grid is stopping).");

        try {
            return executeQuery(
                cctx,
                new IgniteOutClosureX<Iterator<Cache.Entry<K, V>>>() {
                    @Override public Iterator<Cache.Entry<K, V>> applyx() throws IgniteCheckedException {
                        String space = cctx.name();
                        String type = qry.getType();
                        String sqlQry = qry.getSql();
                        Object[] params = qry.getArgs();

                        TypeDescriptor typeDesc = typesByName.get(
                            new TypeName(
                                space,
                                type));

                        if (typeDesc == null || !typeDesc.registered())
                            throw new CacheException("Failed to find SQL table for type: " + type);

                        final GridCloseableIterator<IgniteBiTuple<K, V>> i = idx.query(
                            space,
                            sqlQry,
                            F.asList(params),
                            typeDesc,
                            idx.backupFilter(null, null, null));

                        sendQueryExecutedEvent(
                            sqlQry,
                            params);

                        return new ClIter<Cache.Entry<K, V>>() {
                            @Override public void close() throws Exception {
                                i.close();
                            }

                            @Override public boolean hasNext() {
                                return i.hasNext();
                            }

                            @Override public Cache.Entry<K, V> next() {
                                IgniteBiTuple<K, V> t = i.next();

                                return new CacheEntryImpl<>(
                                    (K)cctx.unwrapBinaryIfNeeded(t.getKey(), keepBinary, false),
                                    (V)cctx.unwrapBinaryIfNeeded(t.getValue(), keepBinary, false));
                            }

                            @Override public void remove() {
                                throw new UnsupportedOperationException();
                            }
                        };
                    }
                }, false);
        }
        catch (IgniteCheckedException e) {
            throw new IgniteException(e);
        }
        finally {
            busyLock.leaveBusy();
        }
    }

    /**
     * @param sqlQry Sql query.
     * @param params Params.
     */
    private void sendQueryExecutedEvent(String sqlQry, Object[] params) {
        if (ctx.event().isRecordable(EVT_CACHE_QUERY_EXECUTED)) {
            ctx.event().record(new CacheQueryExecutedEvent<>(
                ctx.discovery().localNode(),
                "SQL query executed.",
                EVT_CACHE_QUERY_EXECUTED,
                CacheQueryType.SQL.name(),
                null,
                null,
                sqlQry,
                null,
                null,
                params,
                null,
                null));
        }
    }

    /**
     * Closeable iterator.
     */
    private interface ClIter<X> extends AutoCloseable, Iterator<X> {
        // No-op.
    }

    /**
     * @param cctx Cache context.
     * @param qry Query.
     * @return Iterator.
     */
    public QueryCursor<List<?>> queryLocalFields(final GridCacheContext<?,?> cctx, final SqlFieldsQuery qry) {
        if (!busyLock.enterBusy())
            throw new IllegalStateException("Failed to execute query (grid is stopping).");

        try {
            final boolean keepBinary = cctx.keepBinary();

            return executeQuery(cctx, new IgniteOutClosureX<QueryCursor<List<?>>>() {
                @Override public QueryCursor<List<?>> applyx() throws IgniteCheckedException {
                    String space = cctx.name();
                    String sql = qry.getSql();
                    Object[] args = qry.getArgs();

                    final GridQueryFieldsResult res = idx.queryFields(space, sql, F.asList(args),
                        idx.backupFilter(null, null, null));

                    sendQueryExecutedEvent(sql, args);

                    QueryCursorImpl<List<?>> cursor = new QueryCursorImpl<>(new Iterable<List<?>>() {
                        @Override public Iterator<List<?>> iterator() {
                            return new GridQueryCacheObjectsIterator(res.iterator(), cctx, keepBinary);
                        }
                    });

                    cursor.fieldsMeta(res.metaData());

                    return cursor;
                }
            }, true);
        }
        catch (IgniteCheckedException e) {
            throw new CacheException(e);
        }
        finally {
            busyLock.leaveBusy();
        }
    }

    /**
     * @param space Space.
     * @param key Key.
     * @throws IgniteCheckedException Thrown in case of any errors.
     */
    public void remove(String space, CacheObject key, CacheObject val) throws IgniteCheckedException {
        assert key != null;

        if (log.isDebugEnabled())
            log.debug("Remove [space=" + space + ", key=" + key + ", val=" + val + "]");

        if (ctx.indexing().enabled()) {
            CacheObjectContext coctx = cacheObjectContext(space);

            ctx.indexing().remove(space, key.value(coctx, false));
        }

        if (idx == null)
            return;

        if (!busyLock.enterBusy())
            throw new IllegalStateException("Failed to remove from index (grid is stopping).");

        try {
            idx.remove(space, key, val);
        }
        finally {
            busyLock.leaveBusy();
        }
    }

    /**
     * Checks if the given class can be mapped to a simple SQL type.
     *
     * @param cls Class.
     * @return {@code true} If can.
     */
    public static boolean isSqlType(Class<?> cls) {
        cls = U.box(cls);

        return SQL_TYPES.contains(cls) || isGeometryClass(cls);
    }

    /**
     * Checks if the given class is GEOMETRY.
     *
     * @param cls Class.
     * @return {@code true} If this is geometry.
     */
    public static boolean isGeometryClass(Class<?> cls) {
        return GEOMETRY_CLASS != null && GEOMETRY_CLASS.isAssignableFrom(cls);
    }

    /**
     * Gets type name by class.
     *
     * @param cls Class.
     * @return Type name.
     */
    public static String typeName(Class<?> cls) {
        String typeName = cls.getSimpleName();

        // To protect from failure on anonymous classes.
        if (F.isEmpty(typeName)) {
            String pkg = cls.getPackage().getName();

            typeName = cls.getName().substring(pkg.length() + (pkg.isEmpty() ? 0 : 1));
        }

        if (cls.isArray()) {
            assert typeName.endsWith("[]");

            typeName = typeName.substring(0, typeName.length() - 2) + "_array";
        }

        return typeName;
    }

    /**
     * Gets type name by class.
     *
     * @param clsName Class name.
     * @return Type name.
     */
    public static String typeName(String clsName) {
        int packageEnd = clsName.lastIndexOf('.');

        if (packageEnd >= 0 && packageEnd < clsName.length() - 1)
            clsName = clsName.substring(packageEnd + 1);

        if (clsName.endsWith("[]")) {
            clsName = clsName.substring(0, clsName.length() - 2) + "_array";
        }

        int parentEnd = clsName.lastIndexOf('$');

        if (parentEnd >= 0)
            clsName = clsName.substring(parentEnd + 1);

        return clsName;
    }

    /**
     * @param space Space.
     * @param clause Clause.
     * @param resType Result type.
     * @param filters Key and value filters.
     * @param <K> Key type.
     * @param <V> Value type.
     * @return Key/value rows.
     * @throws IgniteCheckedException If failed.
     */
    @SuppressWarnings("unchecked")
    public <K, V> GridCloseableIterator<IgniteBiTuple<K, V>> queryText(final String space, final String clause,
        final String resType, final IndexingQueryFilter filters) throws IgniteCheckedException {
        checkEnabled();

        if (!busyLock.enterBusy())
            throw new IllegalStateException("Failed to execute query (grid is stopping).");

        try {
            final GridCacheContext<?, ?> cctx = ctx.cache().internalCache(space).context();

            return executeQuery(cctx, new IgniteOutClosureX<GridCloseableIterator<IgniteBiTuple<K, V>>>() {
                @Override public GridCloseableIterator<IgniteBiTuple<K, V>> applyx() throws IgniteCheckedException {
                    TypeDescriptor type = typesByName.get(new TypeName(space, resType));

                    if (type == null || !type.registered())
                        throw new CacheException("Failed to find SQL table for type: " + resType);

                    return idx.queryText(
                        space,
                        clause,
                        type,
                        filters);
                }
            }, false);
        }
        finally {
            busyLock.leaveBusy();
        }
    }

    /**
     * @param space Space name.
     * @param clause Clause.
     * @param params Parameters collection.
     * @param filters Key and value filters.
     * @return Field rows.
     * @throws IgniteCheckedException If failed.
     */
    public GridQueryFieldsResult queryFields(@Nullable final String space, final String clause,
        final Collection<Object> params, final IndexingQueryFilter filters) throws IgniteCheckedException {
        checkEnabled();

        if (!busyLock.enterBusy())
            throw new IllegalStateException("Failed to execute query (grid is stopping).");

        try {
            final GridCacheContext<?, ?> cctx = ctx.cache().internalCache(space).context();

            return executeQuery(cctx, new IgniteOutClosureX<GridQueryFieldsResult>() {
                @Override public GridQueryFieldsResult applyx() throws IgniteCheckedException {
                    return idx.queryFields(space, clause, params, filters);
                }
            }, false);
        }
        finally {
            busyLock.leaveBusy();
        }
    }

    /**
     * Will be called when entry for key will be swapped.
     *
     * @param spaceName Space name.
     * @param key key.
     * @throws IgniteCheckedException If failed.
     */
    public void onSwap(String spaceName, CacheObject key) throws IgniteCheckedException {
        if (log.isDebugEnabled())
            log.debug("Swap [space=" + spaceName + ", key=" + key + "]");

        if (ctx.indexing().enabled()) {
            CacheObjectContext coctx = cacheObjectContext(spaceName);

            ctx.indexing().onSwap(
                spaceName,
                key.value(
                    coctx,
                    false));
        }

        if (idx == null)
            return;

        if (!busyLock.enterBusy())
            throw new IllegalStateException("Failed to process swap event (grid is stopping).");

        try {
            idx.onSwap(
                spaceName,
                key);
        }
        finally {
            busyLock.leaveBusy();
        }
    }

    /**
     * Will be called when entry for key will be unswapped.
     *
     * @param spaceName Space name.
     * @param key Key.
     * @param val Value.
     * @throws IgniteCheckedException If failed.
     */
    public void onUnswap(String spaceName, CacheObject key, CacheObject val)
        throws IgniteCheckedException {
        if (log.isDebugEnabled())
            log.debug("Unswap [space=" + spaceName + ", key=" + key + ", val=" + val + "]");

        if (ctx.indexing().enabled()) {
            CacheObjectContext coctx = cacheObjectContext(spaceName);

            ctx.indexing().onUnswap(spaceName, key.value(coctx, false), val.value(coctx, false));
        }

        if (idx == null)
            return;

        if (!busyLock.enterBusy())
            throw new IllegalStateException("Failed to process swap event (grid is stopping).");

        try {
            idx.onUnswap(spaceName, key, val);
        }
        finally {
            busyLock.leaveBusy();
        }
    }

    /**
     * Removes index tables for all classes belonging to given class loader.
     *
     * @param space Space name.
     * @param ldr Class loader to undeploy.
     * @throws IgniteCheckedException If undeploy failed.
     */
    public void onUndeploy(@Nullable String space, ClassLoader ldr) throws IgniteCheckedException {
        if (log.isDebugEnabled())
            log.debug("Undeploy [space=" + space + "]");

        if (idx == null)
            return;

        if (!busyLock.enterBusy())
            throw new IllegalStateException("Failed to process undeploy event (grid is stopping).");

        try {
            Iterator<Map.Entry<TypeId, TypeDescriptor>> it = types.entrySet().iterator();

            while (it.hasNext()) {
                Map.Entry<TypeId, TypeDescriptor> e = it.next();

                if (!F.eq(e.getKey().space, space))
                    continue;

                TypeDescriptor desc = e.getValue();

                if (ldr.equals(U.detectClassLoader(desc.valCls)) || ldr.equals(U.detectClassLoader(desc.keyCls))) {
                    idx.unregisterType(e.getKey().space, desc);

                    it.remove();
                }
            }
        }
        finally {
            busyLock.leaveBusy();
        }
    }

    /**
     * Processes declarative metadata for class.
     *
     * @param meta Type metadata.
     * @param d Type descriptor.
     * @param coCtx Cache object context.
     * @throws IgniteCheckedException If failed.
     */
    private void processClassMeta(CacheTypeMetadata meta, TypeDescriptor d, CacheObjectContext coCtx)
        throws IgniteCheckedException {
        Map<String,String> aliases = meta.getAliases();

        if (aliases == null)
            aliases = Collections.emptyMap();

        Class<?> keyCls = d.keyClass();
        Class<?> valCls = d.valueClass();

        assert keyCls != null;
        assert valCls != null;

        for (Map.Entry<String, Class<?>> entry : meta.getAscendingFields().entrySet())
            addToIndex(d, keyCls, valCls, entry.getKey(), entry.getValue(), 0, IndexType.ASC, null, aliases, coCtx);

        for (Map.Entry<String, Class<?>> entry : meta.getDescendingFields().entrySet())
            addToIndex(d, keyCls, valCls, entry.getKey(), entry.getValue(), 0, IndexType.DESC, null, aliases, coCtx);

        for (String txtField : meta.getTextFields())
            addToIndex(d, keyCls, valCls, txtField, String.class, 0, IndexType.TEXT, null, aliases, coCtx);

        Map<String, LinkedHashMap<String, IgniteBiTuple<Class<?>, Boolean>>> grps = meta.getGroups();

        if (grps != null) {
            for (Map.Entry<String, LinkedHashMap<String, IgniteBiTuple<Class<?>, Boolean>>> entry : grps.entrySet()) {
                String idxName = entry.getKey();

                LinkedHashMap<String, IgniteBiTuple<Class<?>, Boolean>> idxFields = entry.getValue();

                int order = 0;

                for (Map.Entry<String, IgniteBiTuple<Class<?>, Boolean>> idxField : idxFields.entrySet()) {
                    Boolean descending = idxField.getValue().get2();

                    if (descending == null)
                        descending = false;

                    addToIndex(d, keyCls, valCls, idxField.getKey(), idxField.getValue().get1(), order,
                        descending ? IndexType.DESC : IndexType.ASC, idxName, aliases, coCtx);

                    order++;
                }
            }
        }

        for (Map.Entry<String, Class<?>> entry : meta.getQueryFields().entrySet()) {
            ClassProperty prop = buildClassProperty(
                keyCls,
                valCls,
                entry.getKey(),
                entry.getValue(),
                aliases,
                coCtx);

            d.addProperty(prop, false);
        }
    }

    /**
     * @param d Type descriptor.
     * @param keyCls Key class.
     * @param valCls Value class.
     * @param pathStr Path string.
     * @param resType Result type.
     * @param idxOrder Order number in index or {@code -1} if no need to index.
     * @param idxType Index type.
     * @param idxName Index name.
     * @param aliases Aliases.
     * @throws IgniteCheckedException If failed.
     */
    private void addToIndex(
        TypeDescriptor d,
        Class<?> keyCls,
        Class<?> valCls,
        String pathStr,
        Class<?> resType,
        int idxOrder,
        IndexType idxType,
        String idxName,
        Map<String,String> aliases,
        CacheObjectContext coCtx
    ) throws IgniteCheckedException {
        String propName;
        Class<?> propCls;

        if (_VAL.equals(pathStr)) {
            propName = _VAL;
            propCls = valCls;
        }
        else {
            ClassProperty prop = buildClassProperty(
                keyCls,
                valCls,
                pathStr,
                resType,
                aliases,
                coCtx);

            d.addProperty(prop, false);

            propName = prop.name();
            propCls = prop.type();
        }

        if (idxType != null) {
            if (idxName == null)
                idxName = propName + "_idx";

            if (idxOrder == 0) // Add index only on the first field.
                d.addIndex(idxName, isGeometryClass(propCls) ? GEO_SPATIAL : SORTED);

            if (idxType == IndexType.TEXT)
                d.addFieldToTextIndex(propName);
            else
                d.addFieldToIndex(idxName, propName, idxOrder, idxType == IndexType.DESC);
        }
    }

    /**
     * Processes declarative metadata for binary object.
     *
     * @param meta Declared metadata.
     * @param d Type descriptor.
     * @throws IgniteCheckedException If failed.
     */
    private void processBinaryMeta(CacheTypeMetadata meta, TypeDescriptor d)
        throws IgniteCheckedException {
        Map<String,String> aliases = meta.getAliases();

        if (aliases == null)
            aliases = Collections.emptyMap();

        for (Map.Entry<String, Class<?>> entry : meta.getAscendingFields().entrySet()) {
            BinaryProperty prop = buildBinaryProperty(entry.getKey(), entry.getValue(), aliases);

            d.addProperty(prop, false);

            String idxName = prop.name() + "_idx";

            d.addIndex(idxName, isGeometryClass(prop.type()) ? GEO_SPATIAL : SORTED);

            d.addFieldToIndex(idxName, prop.name(), 0, false);
        }

        for (Map.Entry<String, Class<?>> entry : meta.getDescendingFields().entrySet()) {
            BinaryProperty prop = buildBinaryProperty(entry.getKey(), entry.getValue(), aliases);

            d.addProperty(prop, false);

            String idxName = prop.name() + "_idx";

            d.addIndex(idxName, isGeometryClass(prop.type()) ? GEO_SPATIAL : SORTED);

            d.addFieldToIndex(idxName, prop.name(), 0, true);
        }

        for (String txtIdx : meta.getTextFields()) {
            BinaryProperty prop = buildBinaryProperty(txtIdx, String.class, aliases);

            d.addProperty(prop, false);

            d.addFieldToTextIndex(prop.name());
        }

        Map<String, LinkedHashMap<String, IgniteBiTuple<Class<?>, Boolean>>> grps = meta.getGroups();

        if (grps != null) {
            for (Map.Entry<String, LinkedHashMap<String, IgniteBiTuple<Class<?>, Boolean>>> entry : grps.entrySet()) {
                String idxName = entry.getKey();

                LinkedHashMap<String, IgniteBiTuple<Class<?>, Boolean>> idxFields = entry.getValue();

                int order = 0;

                for (Map.Entry<String, IgniteBiTuple<Class<?>, Boolean>> idxField : idxFields.entrySet()) {
                    BinaryProperty prop = buildBinaryProperty(idxField.getKey(), idxField.getValue().get1(), aliases);

                    d.addProperty(prop, false);

                    Boolean descending = idxField.getValue().get2();

                    d.addFieldToIndex(idxName, prop.name(), order, descending != null && descending);

                    order++;
                }
            }
        }

        for (Map.Entry<String, Class<?>> entry : meta.getQueryFields().entrySet()) {
            BinaryProperty prop = buildBinaryProperty(entry.getKey(), entry.getValue(), aliases);

            if (!d.props.containsKey(prop.name()))
                d.addProperty(prop, false);
        }
    }

    /**
<<<<<<< HEAD
     * Processes declarative metadata for json object.
     *
     * @param meta Declared metadata.
     * @param d Type descriptor.
     * @throws IgniteCheckedException If failed.
     */
    private void processJsonMeta(CacheTypeMetadata meta, TypeDescriptor d)
        throws IgniteCheckedException {
        for (Map.Entry<String, Class<?>> entry : meta.getAscendingFields().entrySet()) {
            JsonProperty prop = buildJsonProperty(entry.getKey(), entry.getValue());

            d.addProperty(prop, false);

            String idxName = prop.name() + "_idx";

            d.addIndex(idxName, idx.isGeometryClass(prop.type()) ? GEO_SPATIAL : SORTED);

            d.addFieldToIndex(idxName, prop.name(), 0, false);
        }

        for (Map.Entry<String, Class<?>> entry : meta.getDescendingFields().entrySet()) {
            JsonProperty prop = buildJsonProperty(entry.getKey(), entry.getValue());

            d.addProperty(prop, false);

            String idxName = prop.name() + "_idx";

            d.addIndex(idxName, idx.isGeometryClass(prop.type()) ? GEO_SPATIAL : SORTED);

            d.addFieldToIndex(idxName, prop.name(), 0, true);
        }

        for (String txtIdx : meta.getTextFields()) {
            JsonProperty prop = buildJsonProperty(txtIdx, String.class);

            d.addProperty(prop, false);

            d.addFieldToTextIndex(prop.name());
        }

        Map<String, LinkedHashMap<String, IgniteBiTuple<Class<?>, Boolean>>> grps = meta.getGroups();

        if (grps != null) {
            for (Map.Entry<String, LinkedHashMap<String, IgniteBiTuple<Class<?>, Boolean>>> entry : grps.entrySet()) {
                String idxName = entry.getKey();

                LinkedHashMap<String, IgniteBiTuple<Class<?>, Boolean>> idxFields = entry.getValue();

                int order = 0;

                for (Map.Entry<String, IgniteBiTuple<Class<?>, Boolean>> idxField : idxFields.entrySet()) {
                    JsonProperty prop = buildJsonProperty(idxField.getKey(), idxField.getValue().get1());

                    d.addProperty(prop, false);

                    Boolean descending = idxField.getValue().get2();

                    d.addFieldToIndex(idxName, prop.name(), order, descending != null && descending);

                    order++;
                }
            }
        }

        for (Map.Entry<String, Class<?>> entry : meta.getQueryFields().entrySet()) {
            JsonProperty prop = buildJsonProperty(entry.getKey(), entry.getValue());

            if (!d.props.containsKey(prop.name()))
                d.addProperty(prop, false);
        }
    }

    /**
     * Builds portable object property.
     *
     * @param pathStr String representing path to the property. May contains dots '.' to identify
     *      nested fields.
     * @param resType Result type.
     * @return Portable property.
     */
    private JsonProperty buildJsonProperty(String pathStr, Class<?> resType) {
        String[] path = pathStr.split("\\.");

        JsonProperty res = null;

        for (String prop : path)
            res = new JsonProperty(prop, res, resType);

        return res;
    }

    /**
     * Processes declarative metadata for portable object.
=======
     * Processes declarative metadata for binary object.
>>>>>>> f023c051
     *
     * @param qryEntity Declared metadata.
     * @param d Type descriptor.
     * @throws IgniteCheckedException If failed.
     */
    private void processBinaryMeta(QueryEntity qryEntity, TypeDescriptor d) throws IgniteCheckedException {
        Map<String,String> aliases = qryEntity.getAliases();

        if (aliases == null)
            aliases = Collections.emptyMap();

        for (Map.Entry<String, String> entry : qryEntity.getFields().entrySet()) {
            BinaryProperty prop = buildBinaryProperty(entry.getKey(), U.classForName(entry.getValue(), Object.class), aliases);

            d.addProperty(prop, false);
        }

        processIndexes(qryEntity, d);
    }

    /**
     * Processes declarative metadata for binary object.
     *
     * @param qryEntity Declared metadata.
     * @param d Type descriptor.
     * @throws IgniteCheckedException If failed.
     */
    private void processClassMeta(
        QueryEntity qryEntity,
        TypeDescriptor d,
        CacheObjectContext coCtx
    ) throws IgniteCheckedException {
        Map<String,String> aliases = qryEntity.getAliases();

        if (aliases == null)
            aliases = Collections.emptyMap();

        for (Map.Entry<String, String> entry : qryEntity.getFields().entrySet()) {
            ClassProperty prop = buildClassProperty(
                d.keyClass(),
                d.valueClass(),
                entry.getKey(),
                U.classForName(entry.getValue(), Object.class),
                aliases,
                coCtx);


            d.addProperty(prop, false);
        }

        processIndexes(qryEntity, d);
    }

    /**
     * Processes indexes based on query entity.
     *
     * @param qryEntity Query entity to process.
     * @param d Type descriptor to populate.
     * @throws IgniteCheckedException If failed to build index information.
     */
    private void processIndexes(QueryEntity qryEntity, TypeDescriptor d) throws IgniteCheckedException {
        if (!F.isEmpty(qryEntity.getIndexes())) {
            Map<String, String> aliases = qryEntity.getAliases();

            if (aliases == null)
                aliases = Collections.emptyMap();

            for (QueryIndex idx : qryEntity.getIndexes()) {
                String idxName = idx.getName();

                if (idxName == null)
                    idxName = QueryEntity.defaultIndexName(idx);

                if (idx.getIndexType() == QueryIndexType.SORTED || idx.getIndexType() == QueryIndexType.GEOSPATIAL) {
                    d.addIndex(idxName, idx.getIndexType() == QueryIndexType.SORTED ? SORTED : GEO_SPATIAL);

                    int i = 0;

                    for (Map.Entry<String, Boolean> entry : idx.getFields().entrySet()) {
                        String field = entry.getKey();
                        boolean asc = entry.getValue();

                        String alias = aliases.get(field);

                        if (alias != null)
                            field = alias;

                        d.addFieldToIndex(idxName, field, i++, !asc);
                    }
                }
                else {
                    assert idx.getIndexType() == QueryIndexType.FULLTEXT;

                    for (String field : idx.getFields().keySet()) {
                        String alias = aliases.get(field);

                        if (alias != null)
                            field = alias;

                        d.addFieldToTextIndex(field);
                    }
                }
            }
        }
    }

    /**
     * Builds binary object property.
     *
     * @param pathStr String representing path to the property. May contains dots '.' to identify
     *      nested fields.
     * @param resType Result type.
     * @param aliases Aliases.
     * @return Binary property.
     */
    private BinaryProperty buildBinaryProperty(String pathStr, Class<?> resType, Map<String,String> aliases) {
        String[] path = pathStr.split("\\.");

        BinaryProperty res = null;

        StringBuilder fullName = new StringBuilder();

        for (String prop : path) {
            if (fullName.length() != 0)
                fullName.append('.');

            fullName.append(prop);

            String alias = aliases.get(fullName.toString());

            res = new BinaryProperty(prop, res, resType, alias);
        }

        return res;
    }

    /**
     * @param keyCls Key class.
     * @param valCls Value class.
     * @param pathStr Path string.
     * @param resType Result type.
     * @param aliases Aliases.
     * @return Class property.
     * @throws IgniteCheckedException If failed.
     */
    private static ClassProperty buildClassProperty(Class<?> keyCls, Class<?> valCls, String pathStr, Class<?> resType,
        Map<String,String> aliases, CacheObjectContext coCtx) throws IgniteCheckedException {
        ClassProperty res = buildClassProperty(
            true,
            keyCls,
            pathStr,
            resType,
            aliases,
            coCtx);

        if (res == null) // We check key before value consistently with BinaryProperty.
            res = buildClassProperty(false, valCls, pathStr, resType, aliases, coCtx);

        if (res == null)
            throw new IgniteCheckedException("Failed to initialize property '" + pathStr + "' for " +
                "key class '" + keyCls + "' and value class '" + valCls + "'. " +
                "Make sure that one of these classes contains respective getter method or field.");

        return res;
    }

    /**
     * @param key If this is a key property.
     * @param cls Source type class.
     * @param pathStr String representing path to the property. May contains dots '.' to identify nested fields.
     * @param resType Expected result type.
     * @param aliases Aliases.
     * @return Property instance corresponding to the given path.
     */
    static ClassProperty buildClassProperty(boolean key, Class<?> cls, String pathStr, Class<?> resType,
        Map<String,String> aliases, CacheObjectContext coCtx) {
        String[] path = pathStr.split("\\.");

        ClassProperty res = null;

        StringBuilder fullName = new StringBuilder();

        for (String prop : path) {
            if (fullName.length() != 0)
                fullName.append('.');

            fullName.append(prop);

            String alias = aliases.get(fullName.toString());

            StringBuilder bld = new StringBuilder("get");

            bld.append(prop);

            bld.setCharAt(3, Character.toUpperCase(bld.charAt(3)));

            ClassProperty tmp = null;

            try {
                tmp = new ClassProperty(cls.getMethod(bld.toString()), key, alias, coCtx);
            }
            catch (NoSuchMethodException ignore) {
                // No-op.
            }

            if (tmp == null) {
                try {
                    tmp = new ClassProperty(cls.getDeclaredField(prop), key, alias, coCtx);
                }
                catch (NoSuchFieldException ignored) {
                    // No-op.
                }
            }

            if (tmp == null) {
                try {
                    tmp = new ClassProperty(cls.getMethod(prop), key, alias, coCtx);
                }
                catch (NoSuchMethodException ignored) {
                    // No-op.
                }
            }

            if (tmp == null)
                return null;

            tmp.parent(res);

            cls = tmp.type();

            res = tmp;
        }

        if (!U.box(resType).isAssignableFrom(U.box(res.type())))
            return null;

        return res;
    }

    /**
     * Gets types for space.
     *
     * @param space Space name.
     * @return Descriptors.
     */
    public Collection<GridQueryTypeDescriptor> types(@Nullable String space) {
        Collection<GridQueryTypeDescriptor> spaceTypes = new ArrayList<>(
            Math.min(10, types.size()));

        for (Map.Entry<TypeId, TypeDescriptor> e : types.entrySet()) {
            TypeDescriptor desc = e.getValue();

            if (desc.registered() && F.eq(e.getKey().space, space))
                spaceTypes.add(desc);
        }

        return spaceTypes;
    }

    /**
     * Gets type descriptor for space and type name.
     *
     * @param space Space name.
     * @param typeName Type name.
     * @return Type descriptor.
     * @throws IgniteCheckedException If failed.
     */
    public GridQueryTypeDescriptor type(@Nullable String space, String typeName) throws IgniteCheckedException {
        TypeDescriptor type = typesByName.get(new TypeName(space, typeName));

        if (type == null || !type.registered())
            throw new IgniteCheckedException("Failed to find type descriptor for type name: " + typeName);

        return type;
    }

    /**
     * @param cctx Cache context.
     * @param clo Closure.
     * @param complete Complete.
     */
    public <R> R executeQuery(GridCacheContext<?, ?> cctx, IgniteOutClosureX<R> clo, boolean complete)
        throws IgniteCheckedException {
        final long startTime = U.currentTimeMillis();

        Throwable err = null;

        R res = null;

        try {
            res = clo.apply();

            if (res instanceof CacheQueryFuture) {
                CacheQueryFuture fut = (CacheQueryFuture) res;

                err = fut.error();
            }

            return res;
        }
        catch (GridClosureException e) {
            err = e.unwrap();

            throw (IgniteCheckedException)err;
        }
        catch (Exception e) {
            err = e;

            throw new IgniteCheckedException(e);
        }
        finally {
            cctx.queries().onExecuted(err != null);

            if (complete && err == null)
                onCompleted(cctx, res, null, startTime, U.currentTimeMillis() - startTime, log);
        }
    }

    /**
     * @param cctx Cctx.
     * @param res Result.
     * @param err Err.
     * @param startTime Start time.
     * @param duration Duration.
     * @param log Logger.
     */
    public static void onCompleted(GridCacheContext<?, ?> cctx, Object res, Throwable err,
        long startTime, long duration, IgniteLogger log) {
        boolean fail = err != null;

        cctx.queries().onCompleted(duration, fail);

        if (log.isTraceEnabled())
            log.trace("Query execution completed [startTime=" + startTime +
                ", duration=" + duration + ", fail=" + fail + ", res=" + res + ']');
    }

    /**
     * Description of type property.
     */
    private static class ClassProperty extends GridQueryProperty {
        /** */
        private final Member member;

        /** */
        private ClassProperty parent;

        /** */
        private String name;

        /** */
        private boolean field;

        /** */
        private boolean key;

        /** */
        private CacheObjectContext coCtx;

        /**
         * Constructor.
         *
         * @param member Element.
         */
        ClassProperty(Member member, boolean key, String name, @Nullable CacheObjectContext coCtx) {
            this.member = member;
            this.key = key;

            this.name = !F.isEmpty(name) ? name :
                member instanceof Method && member.getName().startsWith("get") && member.getName().length() > 3 ?
                member.getName().substring(3) : member.getName();

            ((AccessibleObject) member).setAccessible(true);

            field = member instanceof Field;

            this.coCtx = coCtx;
        }

        /** {@inheritDoc} */
        @Override public Object value(Object key, Object val) throws IgniteCheckedException {
            Object x = unwrap(this.key ? key : val);

            if (parent != null)
                x = parent.value(key, val);

            if (x == null)
                return null;

            try {
                if (field) {
                    Field field = (Field)member;

                    return field.get(x);
                }
                else {
                    Method mtd = (Method)member;

                    return mtd.invoke(x);
                }
            }
            catch (Exception e) {
                throw new IgniteCheckedException(e);
            }
        }

        /**
         * Unwraps cache object, if needed.
         *
         * @param o Object to unwrap.
         * @return Unwrapped object.
         */
        private Object unwrap(Object o) {
            return coCtx == null ? o : o instanceof CacheObject ? ((CacheObject)o).value(coCtx, false) : o;
        }

        /** {@inheritDoc} */
        @Override public String name() {
            return name;
        }

        /** {@inheritDoc} */
        @Override public Class<?> type() {
            return member instanceof Field ? ((Field)member).getType() : ((Method)member).getReturnType();
        }

        /**
         * @param parent Parent property if this is embeddable element.
         */
        public void parent(ClassProperty parent) {
            this.parent = parent;
        }

        /** {@inheritDoc} */
        @Override public String toString() {
            return S.toString(ClassProperty.class, this);
        }

        /**
         * @param cls Class.
         * @return {@code true} If this property or some parent relates to member of the given class.
         */
        public boolean knowsClass(Class<?> cls) {
            return member.getDeclaringClass() == cls || (parent != null && parent.knowsClass(cls));
        }
    }

    /**
     *
     */
<<<<<<< HEAD
    private class JsonProperty extends Property {
        /** Property name. */
        private String propName;

        /** Parent property. */
        private JsonProperty parent;

        /** Result class. */
        private Class<?> type;

        /** */
        private volatile int isKeyProp;

        /**
         * Constructor.
         *
         * @param propName Property name.
         * @param parent Parent property.
         * @param type Result type.
         */
        private JsonProperty(String propName, JsonProperty parent, Class<?> type) {
            this.propName = propName;
            this.parent = parent;
            this.type = type;
        }

        /** {@inheritDoc} */
        @Override public Object value(Object key, Object val) throws IgniteCheckedException {
            Object obj;

            if (parent != null) {
                obj = parent.value(key, val);

                if (obj == null)
                    return null;

                if (!ctx.json().jsonObject(obj))
                    throw new IgniteCheckedException("Non-json object received as a result of property extraction " +
                        "[parent=" + parent + ", propName=" + propName + ", obj=" + obj + ']');
            }
            else {
                int isKeyProp0 = isKeyProp;

                if (isKeyProp0 == 0) {
                    // Key is allowed to be a non-portable object here.
                    // We check key before value consistently with ClassProperty.
                    if (ctx.json().jsonObject(key) && ctx.json().hasField(key, propName))
                        isKeyProp = isKeyProp0 = 1;
                    else if (ctx.json().hasField(val, propName))
                        isKeyProp = isKeyProp0 = -1;
                    else {
                        U.warn(log, "Neither key nor value have property " +
                            "[propName=" + propName + ", key=" + key + ", val=" + val + "]");

                        return null;
                    }
                }

                obj = isKeyProp0 == 1 ? key : val;
            }

            return ctx.json().field(obj, propName);
        }

        /** {@inheritDoc} */
        @Override public String name() {
            return propName;
        }

        /** {@inheritDoc} */
        @Override public Class<?> type() {
            return type;
        }
    }

    /**
     *
     */
    private class PortableProperty extends Property {
=======
    private class BinaryProperty extends GridQueryProperty {
>>>>>>> f023c051
        /** Property name. */
        private String propName;

        /** */
        private String alias;

        /** Parent property. */
        private BinaryProperty parent;

        /** Result class. */
        private Class<?> type;

        /** */
        private volatile int isKeyProp;

        /** Binary field to speed-up deserialization. */
        private volatile BinaryField field;

        /** Flag indicating that we already tried to take a field. */
        private volatile boolean fieldTaken;

        /**
         * Constructor.
         *
         * @param propName Property name.
         * @param parent Parent property.
         * @param type Result type.
         */
        private BinaryProperty(String propName, BinaryProperty parent, Class<?> type, String alias) {
            this.propName = propName;
            this.alias = F.isEmpty(alias) ? propName : alias;
            this.parent = parent;
            this.type = type;
        }

        /** {@inheritDoc} */
        @Override public Object value(Object key, Object val) throws IgniteCheckedException {
            Object obj;

            if (parent != null) {
                obj = parent.value(key, val);

                if (obj == null)
                    return null;

                if (!ctx.cacheObjects().isBinaryObject(obj))
                    throw new IgniteCheckedException("Non-binary object received as a result of property extraction " +
                        "[parent=" + parent + ", propName=" + propName + ", obj=" + obj + ']');
            }
            else {
                int isKeyProp0 = isKeyProp;

                if (isKeyProp0 == 0) {
                    // Key is allowed to be a non-binary object here.
                    // We check key before value consistently with ClassProperty.
                    if (key instanceof BinaryObject && ((BinaryObject)key).hasField(propName))
                        isKeyProp = isKeyProp0 = 1;
                    else if (val instanceof BinaryObject && ((BinaryObject)val).hasField(propName))
                        isKeyProp = isKeyProp0 = -1;
                    else {
                        U.warn(log, "Neither key nor value have property " +
                            "[propName=" + propName + ", key=" + key + ", val=" + val + "]");

                        return null;
                    }
                }

                obj = isKeyProp0 == 1 ? key : val;
            }

            assert obj instanceof BinaryObject;

            BinaryObject obj0 = (BinaryObject)obj;

            return fieldValue(obj0);
        }

        /**
         * Get binary field for the property.
         *
         * @param obj Target object.
         * @return Binary field.
         */
        private BinaryField binaryField(BinaryObject obj) {
            BinaryField field0 = field;

            if (field0 == null && !fieldTaken) {
                BinaryType type = obj.type();

                if (type != null) {
                    field0 = type.field(propName);

                    assert field0 != null;

                    field = field0;
                }

                fieldTaken = true;
            }

            return field0;
        }

        /**
         * Gets field value for the given binary object.
         *
         * @param obj Binary object.
         * @return Field value.
         */
        @SuppressWarnings("IfMayBeConditional")
        private Object fieldValue(BinaryObject obj) {
            BinaryField field = binaryField(obj);

            if (field != null)
                return field.value(obj);
            else
                return obj.field(propName);
        }

        /** {@inheritDoc} */
        @Override public String name() {
            return alias;
        }

        /** {@inheritDoc} */
        @Override public Class<?> type() {
            return type;
        }
    }

    /**
     * Descriptor of type.
     */
    private static class TypeDescriptor implements GridQueryTypeDescriptor {
        /** */
        private String name;

        /** Value field names and types with preserved order. */
        @GridToStringInclude
        private final Map<String, Class<?>> fields = new LinkedHashMap<>();

        /** */
        @GridToStringExclude
        private final Map<String, GridQueryProperty> props = new HashMap<>();

        /** */
        @GridToStringInclude
        private final Map<String, IndexDescriptor> indexes = new HashMap<>();

        /** */
        private IndexDescriptor fullTextIdx;

        /** */
        private Class<?> keyCls;

        /** */
        private Class<?> valCls;

        /** */
        private boolean valTextIdx;

        /** SPI can decide not to register this type. */
        private boolean registered;

        /**
         * @return {@code True} if type registration in SPI was finished and type was not rejected.
         */
        boolean registered() {
            return registered;
        }

        /**
         * @param registered Sets registered flag.
         */
        void registered(boolean registered) {
            this.registered = registered;
        }

        /** {@inheritDoc} */
        @Override public String name() {
            return name;
        }

        /**
         * Sets type name.
         *
         * @param name Name.
         */
        void name(String name) {
            this.name = name;
        }

        /** {@inheritDoc} */
        @Override public Map<String, Class<?>> fields() {
            return fields;
        }

        /** {@inheritDoc} */
        @Override public GridQueryProperty property(String name) {
            return props.get(name);
        }

        /** {@inheritDoc} */
        @SuppressWarnings("unchecked")
        @Override public <T> T value(String field, Object key, Object val) throws IgniteCheckedException {
            assert field != null;

            GridQueryProperty prop = props.get(field);

            if (prop == null)
                throw new IgniteCheckedException("Failed to find field '" + field + "' in type '" + name + "'.");

            return (T)prop.value(key, val);
        }

        /** {@inheritDoc} */
        @Override public Map<String, GridQueryIndexDescriptor> indexes() {
            return Collections.<String, GridQueryIndexDescriptor>unmodifiableMap(indexes);
        }

        /**
         * Adds index.
         *
         * @param idxName Index name.
         * @param type Index type.
         * @return Index descriptor.
         * @throws IgniteCheckedException In case of error.
         */
        public IndexDescriptor addIndex(String idxName, GridQueryIndexType type) throws IgniteCheckedException {
            IndexDescriptor idx = new IndexDescriptor(type);

            if (indexes.put(idxName, idx) != null)
                throw new IgniteCheckedException("Index with name '" + idxName + "' already exists.");

            return idx;
        }

        /**
         * Adds field to index.
         *
         * @param idxName Index name.
         * @param field Field name.
         * @param orderNum Fields order number in index.
         * @param descending Sorting order.
         * @throws IgniteCheckedException If failed.
         */
        public void addFieldToIndex(String idxName, String field, int orderNum,
            boolean descending) throws IgniteCheckedException {
            IndexDescriptor desc = indexes.get(idxName);

            if (desc == null)
                desc = addIndex(idxName, SORTED);

            desc.addField(field, orderNum, descending);
        }

        /**
         * Adds field to text index.
         *
         * @param field Field name.
         */
        public void addFieldToTextIndex(String field) {
            if (fullTextIdx == null) {
                fullTextIdx = new IndexDescriptor(FULLTEXT);

                indexes.put(null, fullTextIdx);
            }

            fullTextIdx.addField(field, 0, false);
        }

        /** {@inheritDoc} */
        @Override public Class<?> valueClass() {
            return valCls;
        }

        /**
         * Sets value class.
         *
         * @param valCls Value class.
         */
        void valueClass(Class<?> valCls) {
            this.valCls = valCls;
        }

        /** {@inheritDoc} */
        @Override public Class<?> keyClass() {
            return keyCls;
        }

        /**
         * Set key class.
         *
         * @param keyCls Key class.
         */
        void keyClass(Class<?> keyCls) {
            this.keyCls = keyCls;
        }

        /**
         * Adds property to the type descriptor.
         *
         * @param prop Property.
         * @param failOnDuplicate Fail on duplicate flag.
         * @throws IgniteCheckedException In case of error.
         */
        public void addProperty(GridQueryProperty prop, boolean failOnDuplicate) throws IgniteCheckedException {
            String name = prop.name();

            if (props.put(name, prop) != null && failOnDuplicate)
                throw new IgniteCheckedException("Property with name '" + name + "' already exists.");

            fields.put(name, prop.type());
        }

        /** {@inheritDoc} */
        @Override public boolean valueTextIndex() {
            return valTextIdx;
        }

        /**
         * Sets if this value should be text indexed.
         *
         * @param valTextIdx Flag value.
         */
        public void valueTextIndex(boolean valTextIdx) {
            this.valTextIdx = valTextIdx;
        }

        /** {@inheritDoc} */
        @Override public String toString() {
            return S.toString(TypeDescriptor.class, this);
        }
    }

    /**
     * Index descriptor.
     */
    private static class IndexDescriptor implements GridQueryIndexDescriptor {
        /** Fields sorted by order number. */
        private final Collection<T2<String, Integer>> fields = new TreeSet<>(
            new Comparator<T2<String, Integer>>() {
                @Override public int compare(T2<String, Integer> o1, T2<String, Integer> o2) {
                    if (o1.get2().equals(o2.get2())) // Order is equal, compare field names to avoid replace in Set.
                        return o1.get1().compareTo(o2.get1());

                    return o1.get2() < o2.get2() ? -1 : 1;
                }
            });

        /** Fields which should be indexed in descending order. */
        private Collection<String> descendings;

        /** */
        private final GridQueryIndexType type;

        /**
         * @param type Type.
         */
        private IndexDescriptor(GridQueryIndexType type) {
            assert type != null;

            this.type = type;
        }

        /** {@inheritDoc} */
        @Override public Collection<String> fields() {
            Collection<String> res = new ArrayList<>(fields.size());

            for (T2<String, Integer> t : fields)
                res.add(t.get1());

            return res;
        }

        /** {@inheritDoc} */
        @Override public boolean descending(String field) {
            return descendings != null && descendings.contains(field);
        }

        /**
         * Adds field to this index.
         *
         * @param field Field name.
         * @param orderNum Field order number in this index.
         * @param descending Sort order.
         */
        public void addField(String field, int orderNum, boolean descending) {
            fields.add(new T2<>(field, orderNum));

            if (descending) {
                if (descendings == null)
                    descendings  = new HashSet<>();

                descendings.add(field);
            }
        }

        /** {@inheritDoc} */
        @Override public GridQueryIndexType type() {
            return type;
        }

        /** {@inheritDoc} */
        @Override public String toString() {
            return S.toString(IndexDescriptor.class, this);
        }
    }

    /**
     * Identifying TypeDescriptor by space and value class.
     */
    private static class TypeId {
        /** */
        private final String space;

        /** Value type. */
        private final Class<?> valType;

        /** Value type ID. */
        private final int valTypeId;

        /**
         * Constructor.
         *
         * @param space Space name.
         * @param valType Value type.
         */
        private TypeId(String space, Class<?> valType) {
            assert valType != null;

            this.space = space;
            this.valType = valType;

            valTypeId = 0;
        }

        /**
         * Constructor.
         *
         * @param space Space name.
         * @param valTypeId Value type ID.
         */
        private TypeId(String space, int valTypeId) {
            this.space = space;
            this.valTypeId = valTypeId;

            valType = null;
        }

        /** {@inheritDoc} */
        @Override public boolean equals(Object o) {
            if (this == o)
                return true;

            if (o == null || getClass() != o.getClass())
                return false;

            TypeId typeId = (TypeId)o;

            return (valTypeId == typeId.valTypeId) &&
                (valType != null ? valType == typeId.valType : typeId.valType == null) &&
                (space != null ? space.equals(typeId.space) : typeId.space == null);
        }

        /** {@inheritDoc} */
        @Override public int hashCode() {
            return 31 * (space != null ? space.hashCode() : 0) + (valType != null ? valType.hashCode() : valTypeId);
        }

        /** {@inheritDoc} */
        @Override public String toString() {
            return S.toString(TypeId.class, this);
        }
    }

    /**
     *
     */
    private static class TypeName {
        /** */
        private final String space;

        /** */
        private final String typeName;

        /**
         * @param space Space name.
         * @param typeName Type name.
         */
        private TypeName(@Nullable String space, String typeName) {
            assert !F.isEmpty(typeName) : typeName;

            this.space = space;
            this.typeName = typeName;
        }

        /** {@inheritDoc} */
        @Override public boolean equals(Object o) {
            if (this == o)
                return true;

            if (o == null || getClass() != o.getClass())
                return false;

            TypeName other = (TypeName)o;

            return (space != null ? space.equals(other.space) : other.space == null) &&
                typeName.equals(other.typeName);
        }

        /** {@inheritDoc} */
        @Override public int hashCode() {
            return 31 * (space != null ? space.hashCode() : 0) + typeName.hashCode();
        }

        /** {@inheritDoc} */
        @Override public String toString() {
            return S.toString(TypeName.class, this);
        }
    }

    /**
     * The way to index.
     */
    private enum IndexType {
        ASC, DESC, TEXT
    }
}<|MERGE_RESOLUTION|>--- conflicted
+++ resolved
@@ -672,56 +672,37 @@
             if (ctx.json().jsonObject(val) && jsonTypeId != null) {
                 desc = types.get(jsonTypeId);
 
-<<<<<<< HEAD
                 assert desc != null && desc.registered() : desc;
-=======
-            boolean binaryVal = ctx.cacheObjects().isBinaryObject(val);
-
-            if (binaryVal) {
-                int typeId = ctx.cacheObjects().typeId(val);
-
-                id = new TypeId(space, typeId);
->>>>>>> f023c051
             }
             else {
                 Class<?> valCls = null;
 
                 TypeId id;
 
-                boolean portableVal = ctx.cacheObjects().isPortableObject(val);
-
-                if (portableVal) {
+                boolean binaryVal = ctx.cacheObjects().isBinaryObject(val);
+
+                if (binaryVal) {
                     int typeId = ctx.cacheObjects().typeId(val);
 
                     id = new TypeId(space, typeId);
                 }
-                else  {
+                else {
                     valCls = val.value(coctx, false).getClass();
 
                     id = new TypeId(space, valCls);
                 }
 
-<<<<<<< HEAD
                 desc = types.get(id);
 
                 if (desc == null || !desc.registered())
                     return;
-=======
-            if (!binaryVal && !desc.valueClass().isAssignableFrom(valCls))
-                throw new IgniteCheckedException("Failed to update index due to class name conflict" +
-                    "(multiple classes with same simple name are stored in the same cache) " +
-                    "[expCls=" + desc.valueClass().getName() + ", actualCls=" + valCls.getName() + ']');
-
-            if (!ctx.cacheObjects().isBinaryObject(key)) {
-                Class<?> keyCls = key.value(coctx, false).getClass();
->>>>>>> f023c051
-
-                if (!portableVal && !desc.valueClass().isAssignableFrom(valCls))
+
+                if (!binaryVal && !desc.valueClass().isAssignableFrom(valCls))
                     throw new IgniteCheckedException("Failed to update index due to class name conflict" +
                         "(multiple classes with same simple name are stored in the same cache) " +
                         "[expCls=" + desc.valueClass().getName() + ", actualCls=" + valCls.getName() + ']');
 
-                if (!ctx.cacheObjects().isPortableObject(key)) {
+                if (!ctx.cacheObjects().isBinaryObject(key)) {
                     Class<?> keyCls = key.value(coctx, false).getClass();
 
                     if (!desc.keyClass().isAssignableFrom(keyCls))
@@ -1508,7 +1489,6 @@
     }
 
     /**
-<<<<<<< HEAD
      * Processes declarative metadata for json object.
      *
      * @param meta Declared metadata.
@@ -1602,9 +1582,6 @@
 
     /**
      * Processes declarative metadata for portable object.
-=======
-     * Processes declarative metadata for binary object.
->>>>>>> f023c051
      *
      * @param qryEntity Declared metadata.
      * @param d Type descriptor.
@@ -2055,7 +2032,6 @@
     /**
      *
      */
-<<<<<<< HEAD
     private class JsonProperty extends Property {
         /** Property name. */
         private String propName;
@@ -2134,10 +2110,7 @@
     /**
      *
      */
-    private class PortableProperty extends Property {
-=======
     private class BinaryProperty extends GridQueryProperty {
->>>>>>> f023c051
         /** Property name. */
         private String propName;
 
