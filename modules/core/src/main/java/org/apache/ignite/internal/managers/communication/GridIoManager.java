/*
 * Licensed to the Apache Software Foundation (ASF) under one or more
 * contributor license agreements.  See the NOTICE file distributed with
 * this work for additional information regarding copyright ownership.
 * The ASF licenses this file to You under the Apache License, Version 2.0
 * (the "License"); you may not use this file except in compliance with
 * the License.  You may obtain a copy of the License at
 *
 *      http://www.apache.org/licenses/LICENSE-2.0
 *
 * Unless required by applicable law or agreed to in writing, software
 * distributed under the License is distributed on an "AS IS" BASIS,
 * WITHOUT WARRANTIES OR CONDITIONS OF ANY KIND, either express or implied.
 * See the License for the specific language governing permissions and
 * limitations under the License.
 */

package org.apache.ignite.internal.managers.communication;

import java.io.Serializable;
import java.util.ArrayList;
import java.util.Arrays;
import java.util.Collection;
import java.util.List;
import java.util.Map;
import java.util.Map.Entry;
import java.util.Queue;
import java.util.UUID;
import java.util.concurrent.ConcurrentLinkedDeque;
import java.util.concurrent.ConcurrentLinkedQueue;
import java.util.concurrent.ConcurrentMap;
import java.util.concurrent.Executor;
import java.util.concurrent.ExecutorService;
import java.util.concurrent.LinkedBlockingQueue;
import java.util.concurrent.RejectedExecutionException;
import java.util.concurrent.TimeUnit;
import java.util.concurrent.atomic.AtomicBoolean;
import java.util.concurrent.locks.ReadWriteLock;
import java.util.concurrent.locks.ReentrantReadWriteLock;

import org.apache.ignite.IgniteCheckedException;
import org.apache.ignite.IgniteException;
import org.apache.ignite.cluster.ClusterNode;
import org.apache.ignite.events.DiscoveryEvent;
import org.apache.ignite.events.Event;
import org.apache.ignite.internal.GridKernalContext;
import org.apache.ignite.internal.GridTopic;
import org.apache.ignite.internal.IgniteComponentType;
import org.apache.ignite.internal.IgniteDeploymentCheckedException;
import org.apache.ignite.internal.direct.DirectMessageReader;
import org.apache.ignite.internal.direct.DirectMessageWriter;
import org.apache.ignite.internal.managers.GridManagerAdapter;
import org.apache.ignite.internal.managers.deployment.GridDeployment;
import org.apache.ignite.internal.managers.eventstorage.GridEventStorageManager;
import org.apache.ignite.internal.managers.eventstorage.GridLocalEventListener;
import org.apache.ignite.internal.processors.platform.message.PlatformMessageFilter;
import org.apache.ignite.internal.processors.timeout.GridTimeoutObject;
import org.apache.ignite.internal.util.GridBoundedConcurrentLinkedHashSet;
import org.apache.ignite.internal.util.GridSpinReadWriteLock;
import org.apache.ignite.internal.util.lang.GridTuple3;
import org.apache.ignite.internal.util.tostring.GridToStringInclude;
import org.apache.ignite.internal.util.typedef.F;
import org.apache.ignite.internal.util.typedef.X;
import org.apache.ignite.internal.util.typedef.internal.S;
import org.apache.ignite.internal.util.typedef.internal.U;
import org.apache.ignite.lang.IgniteBiPredicate;
import org.apache.ignite.lang.IgniteInClosure;
import org.apache.ignite.lang.IgniteRunnable;
import org.apache.ignite.lang.IgniteUuid;
import org.apache.ignite.marshaller.Marshaller;
import org.apache.ignite.plugin.extensions.communication.IoPool;
import org.apache.ignite.plugin.extensions.communication.Message;
import org.apache.ignite.plugin.extensions.communication.MessageFactory;
import org.apache.ignite.plugin.extensions.communication.MessageFormatter;
import org.apache.ignite.plugin.extensions.communication.MessageReader;
import org.apache.ignite.plugin.extensions.communication.MessageWriter;
import org.apache.ignite.spi.IgniteSpiException;
import org.apache.ignite.spi.communication.CommunicationListener;
import org.apache.ignite.spi.communication.CommunicationSpi;
import org.apache.ignite.spi.communication.tcp.TcpCommunicationSpi;
import org.apache.ignite.thread.IgniteThreadPoolExecutor;
import org.jetbrains.annotations.Nullable;
import org.jsr166.ConcurrentHashMap8;
import org.jsr166.ConcurrentLinkedDeque8;

import static org.apache.ignite.events.EventType.EVT_NODE_FAILED;
import static org.apache.ignite.events.EventType.EVT_NODE_JOINED;
import static org.apache.ignite.events.EventType.EVT_NODE_LEFT;
import static org.apache.ignite.internal.GridTopic.TOPIC_COMM_USER;
import static org.apache.ignite.internal.managers.communication.GridIoPolicy.AFFINITY_POOL;
<<<<<<< HEAD
import static org.apache.ignite.internal.managers.communication.GridIoPolicy.IDX_POOL;
=======
>>>>>>> cbb77c9a
import static org.apache.ignite.internal.managers.communication.GridIoPolicy.IGFS_POOL;
import static org.apache.ignite.internal.managers.communication.GridIoPolicy.MANAGEMENT_POOL;
import static org.apache.ignite.internal.managers.communication.GridIoPolicy.MARSH_CACHE_POOL;
import static org.apache.ignite.internal.managers.communication.GridIoPolicy.P2P_POOL;
import static org.apache.ignite.internal.managers.communication.GridIoPolicy.PUBLIC_POOL;
import static org.apache.ignite.internal.managers.communication.GridIoPolicy.SYSTEM_POOL;
import static org.apache.ignite.internal.managers.communication.GridIoPolicy.UTILITY_CACHE_POOL;
import static org.apache.ignite.internal.managers.communication.GridIoPolicy.isReservedGridIoPolicy;
import static org.apache.ignite.internal.util.nio.GridNioBackPressureControl.threadProcessingMessage;
import static org.jsr166.ConcurrentLinkedHashMap.QueuePolicy.PER_SEGMENT_Q_OPTIMIZED_RMV;

/**
 * Grid communication manager.
 */
public class GridIoManager extends GridManagerAdapter<CommunicationSpi<Serializable>> {
    /** Empty array of message factories. */
    public static final MessageFactory[] EMPTY = {};

    /** Max closed topics to store. */
    public static final int MAX_CLOSED_TOPICS = 10240;

    /** Direct protocol version attribute name. */
    public static final String DIRECT_PROTO_VER_ATTR = "comm.direct.proto.ver";

    /** Direct protocol version. */
    public static final byte DIRECT_PROTO_VER = 2;

    /** Current IO policy. */
    private static final ThreadLocal<Byte> CUR_PLC = new ThreadLocal<>();

    /** Listeners by topic. */
    private final ConcurrentMap<Object, GridMessageListener> lsnrMap = new ConcurrentHashMap8<>();

    /** System listeners. */
    private volatile GridMessageListener[] sysLsnrs;

    /** Mutex for system listeners. */
    private final Object sysLsnrsMux = new Object();

    /** Disconnect listeners. */
    private final Collection<GridDisconnectListener> disconnectLsnrs = new ConcurrentLinkedQueue<>();

    /** Map of {@link IoPool}-s injected by Ignite plugins. */
    private final IoPool[] ioPools = new IoPool[128];

    /** Public pool. */
    private ExecutorService pubPool;

    /** Internal P2P pool. */
    private ExecutorService p2pPool;

    /** Internal system pool. */
    private ExecutorService sysPool;

    /** Internal management pool. */
    private ExecutorService mgmtPool;

    /** Affinity assignment executor service. */
    private ExecutorService affPool;

    /** Utility cache pool. */
    private ExecutorService utilityCachePool;

    /** Marshaller cache pool. */
    private ExecutorService marshCachePool;

    /** IGFS pool. */
    private ExecutorService igfsPool;

<<<<<<< HEAD
    /** Index pool. */
    private ExecutorService idxPool;

=======
>>>>>>> cbb77c9a
    /** Discovery listener. */
    private GridLocalEventListener discoLsnr;

    /** */
    private final ConcurrentMap<Object, ConcurrentMap<UUID, GridCommunicationMessageSet>> msgSetMap =
        new ConcurrentHashMap8<>();

    /** Local node ID. */
    private final UUID locNodeId;

    /** Discovery delay. */
    private final long discoDelay;

    /** Cache for messages that were received prior to discovery. */
    private final ConcurrentMap<UUID, ConcurrentLinkedDeque8<DelayedMessage>> waitMap =
        new ConcurrentHashMap8<>();

    /** Communication message listener. */
    private CommunicationListener<Serializable> commLsnr;

    /** Grid marshaller. */
    private final Marshaller marsh;

    /** Busy lock. */
    private final GridSpinReadWriteLock busyLock = new GridSpinReadWriteLock();

    /** Lock to sync maps access. */
    private final ReadWriteLock lock = new ReentrantReadWriteLock();

    /** Fully started flag. When set to true, can send and receive messages. */
    private volatile boolean started;

    /** Closed topics. */
    private final GridBoundedConcurrentLinkedHashSet<Object> closedTopics =
        new GridBoundedConcurrentLinkedHashSet<>(MAX_CLOSED_TOPICS, MAX_CLOSED_TOPICS, 0.75f, 256,
            PER_SEGMENT_Q_OPTIMIZED_RMV);

    /** */
    private MessageFactory msgFactory;

    /** */
    private MessageFormatter formatter;

    /** Stopping flag. */
    private boolean stopping;

    /**
     * @param ctx Grid kernal context.
     */
    @SuppressWarnings("deprecation")
    public GridIoManager(GridKernalContext ctx) {
        super(ctx, ctx.config().getCommunicationSpi());

        locNodeId = ctx.localNodeId();

        discoDelay = ctx.config().getDiscoveryStartupDelay();

        marsh = ctx.config().getMarshaller();

        synchronized (sysLsnrsMux) {
            sysLsnrs = new GridMessageListener[GridTopic.values().length];
        }
    }

    /**
     * @return Message factory.
     */
    public MessageFactory messageFactory() {
        assert msgFactory != null;

        return msgFactory;
    }

    /**
     * @return Message writer factory.
     */
    public MessageFormatter formatter() {
        assert formatter != null;

        return formatter;
    }

    /**
     * Resets metrics for this manager.
     */
    public void resetMetrics() {
        getSpi().resetMetrics();
    }

    /** {@inheritDoc} */
    @SuppressWarnings("deprecation")
    @Override public void start() throws IgniteCheckedException {
        assertParameter(discoDelay > 0, "discoveryStartupDelay > 0");

        startSpi();

        pubPool = ctx.getExecutorService();
        p2pPool = ctx.getPeerClassLoadingExecutorService();
        sysPool = ctx.getSystemExecutorService();
        mgmtPool = ctx.getManagementExecutorService();
        utilityCachePool = ctx.utilityCachePool();
        marshCachePool = ctx.marshallerCachePool();
        igfsPool = ctx.getIgfsExecutorService();
        affPool = new IgniteThreadPoolExecutor(
            "aff",
            ctx.gridName(),
            1,
            1,
            0,
            new LinkedBlockingQueue<Runnable>());

        if (IgniteComponentType.INDEXING.inClassPath()) {
            int cpus = Runtime.getRuntime().availableProcessors();

            idxPool = new IgniteThreadPoolExecutor("idx", ctx.gridName(),
                cpus, cpus * 2, 3000L, new LinkedBlockingQueue<Runnable>(1000));
        }

        getSpi().setListener(commLsnr = new CommunicationListener<Serializable>() {
            @Override public void onMessage(UUID nodeId, Serializable msg, IgniteRunnable msgC) {
                try {
                    onMessage0(nodeId, (GridIoMessage)msg, msgC);
                }
                catch (ClassCastException ignored) {
                    U.error(log, "Communication manager received message of unknown type (will ignore): " +
                        msg.getClass().getName() + ". Most likely GridCommunicationSpi is being used directly, " +
                        "which is illegal - make sure to send messages only via GridProjection API.");
                }
            }

            @Override public void onDisconnected(UUID nodeId) {
                for (GridDisconnectListener lsnr : disconnectLsnrs)
                    lsnr.onNodeDisconnected(nodeId);
            }
        });

        ctx.addNodeAttribute(DIRECT_PROTO_VER_ATTR, DIRECT_PROTO_VER);

        MessageFormatter[] formatterExt = ctx.plugins().extensions(MessageFormatter.class);

        if (formatterExt != null && formatterExt.length > 0) {
            if (formatterExt.length > 1)
                throw new IgniteCheckedException("More than one MessageFormatter extension is defined. Check your " +
                    "plugins configuration and make sure that only one of them provides custom message format.");

            formatter = formatterExt[0];
        }
        else {
            formatter = new MessageFormatter() {
                @Override public MessageWriter writer(UUID rmtNodeId) throws IgniteCheckedException {
                    assert rmtNodeId != null;

                    return new DirectMessageWriter(U.directProtocolVersion(ctx, rmtNodeId));
                }

                @Override public MessageReader reader(UUID rmtNodeId, MessageFactory msgFactory)
                    throws IgniteCheckedException {
                    assert rmtNodeId != null;

                    return new DirectMessageReader(msgFactory, U.directProtocolVersion(ctx, rmtNodeId));
                }
            };
        }

        MessageFactory[] msgs = ctx.plugins().extensions(MessageFactory.class);

        if (msgs == null)
            msgs = EMPTY;

        List<MessageFactory> compMsgs = new ArrayList<>();

        for (IgniteComponentType compType : IgniteComponentType.values()) {
            MessageFactory f = compType.messageFactory();

            if (f != null)
                compMsgs.add(f);
        }

        if (!compMsgs.isEmpty())
            msgs = F.concat(msgs, compMsgs.toArray(new MessageFactory[compMsgs.size()]));

        msgFactory = new GridIoMessageFactory(msgs);

        if (log.isDebugEnabled())
            log.debug(startInfo());

        registerIoPoolExtensions();
    }

    /**
     * Processes IO messaging pool extensions.
     * @throws IgniteCheckedException On error.
     */
    private void registerIoPoolExtensions() throws IgniteCheckedException {
        // Process custom IO messaging pool extensions:
        final IoPool[] executorExtensions = ctx.plugins().extensions(IoPool.class);

        if (executorExtensions != null) {
            // Store it into the map and check for duplicates:
            for (IoPool ex : executorExtensions) {
                final byte id = ex.id();

                // 1. Check the pool id is non-negative:
                if (id < 0)
                    throw new IgniteCheckedException("Failed to register IO executor pool because its Id is negative " +
                        "[id=" + id + ']');

                // 2. Check the pool id is in allowed range:
                if (isReservedGridIoPolicy(id))
                    throw new IgniteCheckedException("Failed to register IO executor pool because its Id in in the " +
                        "reserved range (0-31) [id=" + id + ']');

                // 3. Check the pool for duplicates:
                if (ioPools[id] != null)
                    throw new IgniteCheckedException("Failed to register IO executor pool because its " +
                        "Id as already used [id=" + id + ']');

                ioPools[id] = ex;
            }
        }
    }

    /** {@inheritDoc} */
    @SuppressWarnings({"deprecation", "SynchronizationOnLocalVariableOrMethodParameter"})
    @Override public void onKernalStart0() throws IgniteCheckedException {
        discoLsnr = new GridLocalEventListener() {
            @SuppressWarnings({"TooBroadScope", "fallthrough"})
            @Override public void onEvent(Event evt) {
                assert evt instanceof DiscoveryEvent : "Invalid event: " + evt;

                DiscoveryEvent discoEvt = (DiscoveryEvent)evt;

                UUID nodeId = discoEvt.eventNode().id();

                switch (evt.type()) {
                    case EVT_NODE_JOINED:
                        assert waitMap.get(nodeId) == null; // We can't receive messages from undiscovered nodes.

                        break;

                    case EVT_NODE_LEFT:
                    case EVT_NODE_FAILED:
                        for (Map.Entry<Object, ConcurrentMap<UUID, GridCommunicationMessageSet>> e :
                            msgSetMap.entrySet()) {
                            ConcurrentMap<UUID, GridCommunicationMessageSet> map = e.getValue();

                            GridCommunicationMessageSet set;

                            boolean empty;

                            synchronized (map) {
                                set = map.remove(nodeId);

                                empty = map.isEmpty();
                            }

                            if (set != null) {
                                if (log.isDebugEnabled())
                                    log.debug("Removed message set due to node leaving grid: " + set);

                                // Unregister timeout listener.
                                ctx.timeout().removeTimeoutObject(set);

                                // Node may still send stale messages for this topic
                                // even after discovery notification is done.
                                closedTopics.add(set.topic());
                            }

                            if (empty)
                                msgSetMap.remove(e.getKey(), map);
                        }

                        // Clean up delayed and ordered messages (need exclusive lock).
                        lock.writeLock().lock();

                        try {
                            ConcurrentLinkedDeque8<DelayedMessage> waitList = waitMap.remove(nodeId);

                            if (log.isDebugEnabled())
                                log.debug("Removed messages from discovery startup delay list " +
                                    "(sender node left topology): " + waitList);
                        }
                        finally {
                            lock.writeLock().unlock();
                        }

                        break;

                    default:
                        assert false : "Unexpected event: " + evt;
                }
            }
        };

        ctx.event().addLocalEventListener(discoLsnr, EVT_NODE_JOINED, EVT_NODE_LEFT, EVT_NODE_FAILED);

        // Make sure that there are no stale messages due to window between communication
        // manager start and kernal start.
        // 1. Process wait list.
        Collection<Collection<DelayedMessage>> delayedMsgs = new ArrayList<>();

        lock.writeLock().lock();

        try {
            started = true;

            for (Entry<UUID, ConcurrentLinkedDeque8<DelayedMessage>> e : waitMap.entrySet()) {
                if (ctx.discovery().node(e.getKey()) != null) {
                    ConcurrentLinkedDeque8<DelayedMessage> waitList = waitMap.remove(e.getKey());

                    if (log.isDebugEnabled())
                        log.debug("Processing messages from discovery startup delay list: " + waitList);

                    if (waitList != null)
                        delayedMsgs.add(waitList);
                }
            }
        }
        finally {
            lock.writeLock().unlock();
        }

        // After write lock released.
        if (!delayedMsgs.isEmpty()) {
            for (Collection<DelayedMessage> col : delayedMsgs)
                for (DelayedMessage msg : col)
                    commLsnr.onMessage(msg.nodeId(), msg.message(), msg.callback());
        }

        // 2. Process messages sets.
        for (Map.Entry<Object, ConcurrentMap<UUID, GridCommunicationMessageSet>> e : msgSetMap.entrySet()) {
            ConcurrentMap<UUID, GridCommunicationMessageSet> map = e.getValue();

            for (GridCommunicationMessageSet set : map.values()) {
                if (ctx.discovery().node(set.nodeId()) == null) {
                    // All map modifications should be synced for consistency.
                    boolean rmv;

                    synchronized (map) {
                        rmv = map.remove(set.nodeId(), set);
                    }

                    if (rmv) {
                        if (log.isDebugEnabled())
                            log.debug("Removed message set due to node leaving grid: " + set);

                        // Unregister timeout listener.
                        ctx.timeout().removeTimeoutObject(set);
                    }

                }
            }

            boolean rmv;

            synchronized (map) {
                rmv = map.isEmpty();
            }

            if (rmv) {
                msgSetMap.remove(e.getKey(), map);

                // Node may still send stale messages for this topic
                // even after discovery notification is done.
                closedTopics.add(e.getKey());
            }
        }
    }

    /** {@inheritDoc} */
    @SuppressWarnings("BusyWait")
    @Override public void onKernalStop0(boolean cancel) {
        // No more communication messages.
        getSpi().setListener(null);

        boolean interrupted = false;

        // Busy wait is intentional.
        while (true) {
            try {
                if (busyLock.tryWriteLock(200, TimeUnit.MILLISECONDS))
                    break;
                else
                    Thread.sleep(200);
            }
            catch (InterruptedException ignore) {
                // Preserve interrupt status & ignore.
                // Note that interrupted flag is cleared.
                interrupted = true;
            }
        }

        try {
            if (interrupted)
                Thread.currentThread().interrupt();

            U.shutdownNow(getClass(), affPool, log);

            GridEventStorageManager evtMgr = ctx.event();

            if (evtMgr != null && discoLsnr != null)
                evtMgr.removeLocalEventListener(discoLsnr);

            stopping = true;
        }
        finally {
            busyLock.writeUnlock();
        }
    }

    /** {@inheritDoc} */
    @Override public void stop(boolean cancel) throws IgniteCheckedException {
        stopSpi();

        if (log.isDebugEnabled())
            log.debug(stopInfo());

        Arrays.fill(ioPools, null);
    }

    /**
     * @param nodeId Node ID.
     * @param msg Message bytes.
     * @param msgC Closure to call when message processing finished.
     */
    @SuppressWarnings("fallthrough")
    private void onMessage0(UUID nodeId, GridIoMessage msg, IgniteRunnable msgC) {
        assert nodeId != null;
        assert msg != null;

        busyLock.readLock();

        try {
            if (stopping) {
                if (log.isDebugEnabled())
                    log.debug("Received communication message while stopping (will ignore) [nodeId=" +
                        nodeId + ", msg=" + msg + ']');

                return;
            }

            // Check discovery.
            ClusterNode node = ctx.discovery().node(nodeId);

            if (node == null) {
                if (log.isDebugEnabled())
                    log.debug("Ignoring message from dead node [senderId=" + nodeId + ", msg=" + msg + ']');

                return; // We can't receive messages from non-discovered ones.
            }

            if (msg.topic() == null) {
                int topicOrd = msg.topicOrdinal();

                msg.topic(topicOrd >= 0 ? GridTopic.fromOrdinal(topicOrd) :
                    marsh.unmarshal(msg.topicBytes(), U.resolveClassLoader(ctx.config())));
            }

            if (!started) {
                lock.readLock().lock();

                try {
                    if (!started) { // Sets to true in write lock, so double checking.
                        // Received message before valid context is set to manager.
                        if (log.isDebugEnabled())
                            log.debug("Adding message to waiting list [senderId=" + nodeId +
                                ", msg=" + msg + ']');

                        ConcurrentLinkedDeque8<DelayedMessage> list =
                            F.addIfAbsent(waitMap, nodeId, F.<DelayedMessage>newDeque());

                        assert list != null;

                        list.add(new DelayedMessage(nodeId, msg, msgC));

                        return;
                    }
                }
                finally {
                    lock.readLock().unlock();
                }
            }

            // If message is P2P, then process in P2P service.
            // This is done to avoid extra waiting and potential deadlocks
            // as thread pool may not have any available threads to give.
            byte plc = msg.policy();

            switch (plc) {
                case P2P_POOL: {
                    processP2PMessage(nodeId, msg, msgC);

                    break;
                }

                case PUBLIC_POOL:
                case SYSTEM_POOL:
                case MANAGEMENT_POOL:
                case AFFINITY_POOL:
                case UTILITY_CACHE_POOL:
                case MARSH_CACHE_POOL:
<<<<<<< HEAD
                case IDX_POOL:
=======
                case IGFS_POOL:
>>>>>>> cbb77c9a
                {
                    if (msg.isOrdered())
                        processOrderedMessage(nodeId, msg, plc, msgC);
                    else
                        processRegularMessage(nodeId, msg, plc, msgC);

                    break;
                }

                default:
                    assert plc >= 0 : "Negative policy: " + plc;

                    if (isReservedGridIoPolicy(plc))
                        throw new IgniteCheckedException("Failed to process message with policy of reserved range. " +
                            "[policy=" + plc + ']');

                    if (msg.isOrdered())
                        processOrderedMessage(nodeId, msg, plc, msgC);
                    else
                        processRegularMessage(nodeId, msg, plc, msgC);
            }
        }
        catch (IgniteCheckedException e) {
            U.error(log, "Failed to process message (will ignore): " + msg, e);
        }
        finally {
            busyLock.readUnlock();
        }
    }

    /**
     * Gets execution pool for policy.
     *
     * @param plc Policy.
     * @return Execution pool.
     * @throws IgniteCheckedException If failed.
     */
    public Executor pool(byte plc) throws IgniteCheckedException {
        switch (plc) {
            case P2P_POOL:
                return p2pPool;
            case SYSTEM_POOL:
                return sysPool;
            case PUBLIC_POOL:
                return pubPool;
            case MANAGEMENT_POOL:
                return mgmtPool;
            case AFFINITY_POOL:
                return affPool;

            case UTILITY_CACHE_POOL:
                assert utilityCachePool != null : "Utility cache pool is not configured.";

                return utilityCachePool;

            case MARSH_CACHE_POOL:
                assert marshCachePool != null : "Marshaller cache pool is not configured.";

                return marshCachePool;

            case IGFS_POOL:
                assert igfsPool != null : "IGFS pool is not configured.";

                return igfsPool;

<<<<<<< HEAD
            case IDX_POOL:
                assert idxPool != null : "Indexing pool is not configured.";

                return idxPool;

=======
>>>>>>> cbb77c9a
            default: {
                assert plc >= 0 : "Negative policy: " + plc;

                if (isReservedGridIoPolicy(plc))
                    throw new IgniteCheckedException("Failed to process message with policy of reserved" +
                        " range (0-31), [policy=" + plc + ']');

                IoPool pool = ioPools[plc];

                if (pool == null)
                    throw new IgniteCheckedException("Failed to process message because no pool is registered " +
                        "for policy. [policy=" + plc + ']');

                assert plc == pool.id();

                Executor ex = pool.executor();

                if (ex == null)
                    throw new IgniteCheckedException("Failed to process message because corresponding executor " +
                        "is null. [id=" + plc + ']');

                return ex;
            }
        }
    }

    /**
     * @param nodeId Node ID.
     * @param msg Message.
     * @param msgC Closure to call when message processing finished.
     */
    private void processP2PMessage(
        final UUID nodeId,
        final GridIoMessage msg,
        final IgniteRunnable msgC
    ) {
        Runnable c = new Runnable() {
            @Override public void run() {
                try {
                    threadProcessingMessage(true);

                    GridMessageListener lsnr = listenerGet0(msg.topic());

                    if (lsnr == null)
                        return;

                    Object obj = msg.message();

                    assert obj != null;

                    invokeListener(msg.policy(), lsnr, nodeId, obj);
                }
                finally {
                    threadProcessingMessage(false);

                    msgC.run();
                }
            }
        };

        try {
            p2pPool.execute(c);
        }
        catch (RejectedExecutionException e) {
            U.error(log, "Failed to process P2P message due to execution rejection. Increase the upper bound " +
                "on 'ExecutorService' provided by 'IgniteConfiguration.getPeerClassLoadingThreadPoolSize()'. " +
                "Will attempt to process message in the listener thread instead.", e);

            c.run();
        }
    }

    /**
     * @param nodeId Node ID.
     * @param msg Message.
     * @param plc Execution policy.
     * @param msgC Closure to call when message processing finished.
     * @throws IgniteCheckedException If failed.
     */
    private void processRegularMessage(
        final UUID nodeId,
        final GridIoMessage msg,
        final byte plc,
        final IgniteRunnable msgC
    ) throws IgniteCheckedException {
        Runnable c = new Runnable() {
            @Override public void run() {
                try {
                    threadProcessingMessage(true);

                    processRegularMessage0(msg, nodeId);
                }
                finally {
                    threadProcessingMessage(false);

                    msgC.run();
                }
            }
        };

        try {
            pool(plc).execute(c);
        }
        catch (RejectedExecutionException e) {
            U.error(log, "Failed to process regular message due to execution rejection. Increase the upper bound " +
                "on 'ExecutorService' provided by 'IgniteConfiguration.getPublicThreadPoolSize()'. " +
                "Will attempt to process message in the listener thread instead.", e);

            c.run();
        }
    }

    /**
     * @param msg Message.
     * @param nodeId Node ID.
     */
    @SuppressWarnings("deprecation")
    private void processRegularMessage0(GridIoMessage msg, UUID nodeId) {
        GridMessageListener lsnr = listenerGet0(msg.topic());

        if (lsnr == null)
            return;

        Object obj = msg.message();

        assert obj != null;

        invokeListener(msg.policy(), lsnr, nodeId, obj);
    }

    /**
     * Get listener.
     *
     * @param topic Topic.
     * @return Listener.
     */
    @Nullable private GridMessageListener listenerGet0(Object topic) {
        if (topic instanceof GridTopic)
            return sysLsnrs[systemListenerIndex(topic)];
        else
            return lsnrMap.get(topic);
    }

    /**
     * Put listener if it is absent.
     *
     * @param topic Topic.
     * @param lsnr Listener.
     * @return Old listener (if any).
     */
    @Nullable private GridMessageListener listenerPutIfAbsent0(Object topic, GridMessageListener lsnr) {
        if (topic instanceof GridTopic) {
            synchronized (sysLsnrsMux) {
                int idx = systemListenerIndex(topic);

                GridMessageListener old = sysLsnrs[idx];

                if (old == null)
                    changeSystemListener(idx, lsnr);

                return old;
            }
        }
        else
            return lsnrMap.putIfAbsent(topic, lsnr);
    }

    /**
     * Remove listener.
     *
     * @param topic Topic.
     * @return Removed listener (if any).
     */
    @Nullable private GridMessageListener listenerRemove0(Object topic) {
        if (topic instanceof GridTopic) {
            synchronized (sysLsnrsMux) {
                int idx = systemListenerIndex(topic);

                GridMessageListener old = sysLsnrs[idx];

                if (old != null)
                    changeSystemListener(idx, null);

                return old;
            }
        }
        else
            return lsnrMap.remove(topic);
    }

    /**
     * Remove listener if it matches expected value.
     *
     * @param topic Topic.
     * @param expected Listener.
     * @return Result.
     */
    private boolean listenerRemove0(Object topic, GridMessageListener expected) {
        if (topic instanceof GridTopic) {
            synchronized (sysLsnrsMux) {
                return systemListenerChange(topic, expected, null);
            }
        }
        else
            return lsnrMap.remove(topic, expected);
    }

    /**
     * Replace listener.
     *
     * @param topic Topic.
     * @param expected Old value.
     * @param newVal New value.
     * @return Result.
     */
    private boolean listenerReplace0(Object topic, GridMessageListener expected, GridMessageListener newVal) {
        if (topic instanceof GridTopic) {
            synchronized (sysLsnrsMux) {
                return systemListenerChange(topic, expected, newVal);
            }
        }
        else
            return lsnrMap.replace(topic, expected, newVal);
    }

    /**
     * Change system listener.
     *
     * @param topic Topic.
     * @param expected Expected value.
     * @param newVal New value.
     * @return Result.
     */
    private boolean systemListenerChange(Object topic, GridMessageListener expected, GridMessageListener newVal) {
        assert Thread.holdsLock(sysLsnrsMux);
        assert topic instanceof GridTopic;

        int idx = systemListenerIndex(topic);

        GridMessageListener old = sysLsnrs[idx];

        if (old != null && old.equals(expected)) {
            changeSystemListener(idx, newVal);

            return true;
        }

        return false;
    }

    /**
     * Change systme listener at the given index.
     *
     * @param idx Index.
     * @param lsnr Listener.
     */
    private void changeSystemListener(int idx, @Nullable GridMessageListener lsnr) {
        assert Thread.holdsLock(sysLsnrsMux);

        GridMessageListener[] res = new GridMessageListener[sysLsnrs.length];

        System.arraycopy(sysLsnrs, 0, res, 0, sysLsnrs.length);

        res[idx] = lsnr;

        sysLsnrs = res;
    }

    /**
     * Get index of a system listener.
     *
     * @param topic Topic.
     * @return Index.
     */
    private int systemListenerIndex(Object topic) {
        assert topic instanceof GridTopic;

        return ((GridTopic)topic).ordinal();
    }

    /**
     * @param nodeId Node ID.
     * @param msg Ordered message.
     * @param plc Execution policy.
     * @param msgC Closure to call when message processing finished ({@code null} for sync processing).
     * @throws IgniteCheckedException If failed.
     */
    @SuppressWarnings("SynchronizationOnLocalVariableOrMethodParameter")
    private void processOrderedMessage(
        final UUID nodeId,
        final GridIoMessage msg,
        final byte plc,
        @Nullable final IgniteRunnable msgC
    ) throws IgniteCheckedException {
        assert msg != null;

        long timeout = msg.timeout();
        boolean skipOnTimeout = msg.skipOnTimeout();

        boolean isNew = false;

        ConcurrentMap<UUID, GridCommunicationMessageSet> map;

        GridCommunicationMessageSet set = null;

        while (true) {
            map = msgSetMap.get(msg.topic());

            if (map == null) {
                set = new GridCommunicationMessageSet(plc, msg.topic(), nodeId, timeout, skipOnTimeout, msg, msgC);

                map = new ConcurrentHashMap0<>();

                map.put(nodeId, set);

                ConcurrentMap<UUID, GridCommunicationMessageSet> old = msgSetMap.putIfAbsent(
                    msg.topic(), map);

                if (old != null)
                    map = old;
                else {
                    isNew = true;

                    // Put succeeded.
                    break;
                }
            }

            boolean rmv = false;

            synchronized (map) {
                if (map.isEmpty())
                    rmv = true;
                else {
                    set = map.get(nodeId);

                    if (set == null) {
                        GridCommunicationMessageSet old = map.putIfAbsent(nodeId,
                            set = new GridCommunicationMessageSet(plc, msg.topic(),
                                nodeId, timeout, skipOnTimeout, msg, msgC));

                        assert old == null;

                        isNew = true;

                        // Put succeeded.
                        break;
                    }
                }
            }

            if (rmv)
                msgSetMap.remove(msg.topic(), map);
            else {
                assert set != null;
                assert !isNew;

                set.add(msg, msgC);

                break;
            }
        }

        if (isNew && ctx.discovery().node(nodeId) == null) {
            if (log.isDebugEnabled())
                log.debug("Message is ignored as sender has left the grid: " + msg);

            assert map != null;

            boolean rmv;

            synchronized (map) {
                map.remove(nodeId);

                rmv = map.isEmpty();
            }

            if (rmv)
                msgSetMap.remove(msg.topic(), map);

            return;
        }

        if (isNew && set.endTime() != Long.MAX_VALUE)
            ctx.timeout().addTimeoutObject(set);

        final GridMessageListener lsnr = listenerGet0(msg.topic());

        if (lsnr == null) {
            if (closedTopics.contains(msg.topic())) {
                if (log.isDebugEnabled())
                    log.debug("Message is ignored as it came for the closed topic: " + msg);

                assert map != null;

                msgSetMap.remove(msg.topic(), map);
            }
            else if (log.isDebugEnabled()) {
                // Note that we simply keep messages if listener is not
                // registered yet, until one will be registered.
                log.debug("Received message for unknown listener (messages will be kept until a " +
                    "listener is registered): " + msg);
            }

            // Mark the message as processed, otherwise reading from the connection
            // may stop.
            if (msgC != null)
                msgC.run();

            return;
        }

        if (msgC == null) {
            // Message from local node can be processed in sync manner.
            assert locNodeId.equals(nodeId);

            unwindMessageSet(set, lsnr);

            return;
        }

        final GridCommunicationMessageSet msgSet0 = set;

        Runnable c = new Runnable() {
            @Override public void run() {
                try {
                    threadProcessingMessage(true);

                    unwindMessageSet(msgSet0, lsnr);
                }
                finally {
                    threadProcessingMessage(false);
                }
            }
        };

        try {
            pool(plc).execute(c);
        }
        catch (RejectedExecutionException e) {
            U.error(log, "Failed to process ordered message due to execution rejection. " +
                "Increase the upper bound on executor service provided by corresponding " +
                "configuration property. Will attempt to process message in the listener " +
                "thread instead [msgPlc=" + plc + ']', e);

            c.run();
        }
    }

    /**
     * @param msgSet Message set to unwind.
     * @param lsnr Listener to notify.
     */
    private void unwindMessageSet(GridCommunicationMessageSet msgSet, GridMessageListener lsnr) {
        // Loop until message set is empty or
        // another thread owns the reservation.
        while (true) {
            if (msgSet.reserve()) {
                try {
                    msgSet.unwind(lsnr);
                }
                finally {
                    msgSet.release();
                }

                // Check outside of reservation block.
                if (!msgSet.changed()) {
                    if (log.isDebugEnabled())
                        log.debug("Message set has not been changed: " + msgSet);

                    break;
                }
            }
            else {
                if (log.isDebugEnabled())
                    log.debug("Another thread owns reservation: " + msgSet);

                return;
            }
        }
    }

    /**
     * Invoke message listener.
     *
     * @param plc Policy.
     * @param lsnr Listener.
     * @param nodeId Node ID.
     * @param msg Message.
     */
    private void invokeListener(Byte plc, GridMessageListener lsnr, UUID nodeId, Object msg) {
        Byte oldPlc = CUR_PLC.get();

        boolean change = F.eq(oldPlc, plc);

        if (change)
            CUR_PLC.set(plc);

        try {
            lsnr.onMessage(nodeId, msg);
        }
        finally {
            if (change)
                CUR_PLC.set(oldPlc);
        }
    }

    /**
     * @return Current IO policy
     */
    @Nullable public static Byte currentPolicy() {
        return CUR_PLC.get();
    }

    /**
     * @param node Destination node.
     * @param topic Topic to send the message to.
     * @param topicOrd GridTopic enumeration ordinal.
     * @param msg Message to send.
     * @param plc Type of processing.
     * @param ordered Ordered flag.
     * @param timeout Timeout.
     * @param skipOnTimeout Whether message can be skipped on timeout.
     * @param ackC Ack closure.
     * @throws IgniteCheckedException Thrown in case of any errors.
     */
    private void send(
        ClusterNode node,
        Object topic,
        int topicOrd,
        Message msg,
        byte plc,
        boolean ordered,
        long timeout,
        boolean skipOnTimeout,
        IgniteInClosure<IgniteException> ackC
    ) throws IgniteCheckedException {
        assert node != null;
        assert topic != null;
        assert msg != null;

        GridIoMessage ioMsg = new GridIoMessage(plc, topic, topicOrd, msg, ordered, timeout, skipOnTimeout);

        if (locNodeId.equals(node.id())) {
            assert plc != P2P_POOL;

            CommunicationListener commLsnr = this.commLsnr;

            if (commLsnr == null)
                throw new IgniteCheckedException("Trying to send message when grid is not fully started.");

            if (ordered)
                processOrderedMessage(locNodeId, ioMsg, plc, null);
            else
                processRegularMessage0(ioMsg, locNodeId);

            if (ackC != null)
                ackC.apply(null);
        }
        else {
            if (topicOrd < 0)
                ioMsg.topicBytes(marsh.marshal(topic));

            try {
                if ((CommunicationSpi)getSpi() instanceof TcpCommunicationSpi)
                    ((TcpCommunicationSpi)(CommunicationSpi)getSpi()).sendMessage(node, ioMsg, ackC);
                else
                    getSpi().sendMessage(node, ioMsg);
            }
            catch (IgniteSpiException e) {
                throw new IgniteCheckedException("Failed to send message (node may have left the grid or " +
                    "TCP connection cannot be established due to firewall issues) " +
                    "[node=" + node + ", topic=" + topic +
                    ", msg=" + msg + ", policy=" + plc + ']', e);
            }
        }
    }

    /**
     * @param nodeId Id of destination node.
     * @param topic Topic to send the message to.
     * @param msg Message to send.
     * @param plc Type of processing.
     * @throws IgniteCheckedException Thrown in case of any errors.
     */
    public void send(UUID nodeId, Object topic, Message msg, byte plc)
        throws IgniteCheckedException {
        ClusterNode node = ctx.discovery().node(nodeId);

        if (node == null)
            throw new IgniteCheckedException("Failed to send message to node (has node left grid?): " + nodeId);

        send(node, topic, msg, plc);
    }

    /**
     * @param nodeId Id of destination node.
     * @param topic Topic to send the message to.
     * @param msg Message to send.
     * @param plc Type of processing.
     * @throws IgniteCheckedException Thrown in case of any errors.
     */
    @SuppressWarnings("TypeMayBeWeakened")
    public void send(UUID nodeId, GridTopic topic, Message msg, byte plc)
        throws IgniteCheckedException {
        ClusterNode node = ctx.discovery().node(nodeId);

        if (node == null)
            throw new IgniteCheckedException("Failed to send message to node (has node left grid?): " + nodeId);

        send(node, topic, topic.ordinal(), msg, plc, false, 0, false, null);
    }

    /**
     * @param node Destination node.
     * @param topic Topic to send the message to.
     * @param msg Message to send.
     * @param plc Type of processing.
     * @throws IgniteCheckedException Thrown in case of any errors.
     */
    public void send(ClusterNode node, Object topic, Message msg, byte plc)
        throws IgniteCheckedException {
        send(node, topic, -1, msg, plc, false, 0, false, null);
    }

    /**
     * @param node Destination node.
     * @param topic Topic to send the message to.
     * @param msg Message to send.
     * @param plc Type of processing.
     * @throws IgniteCheckedException Thrown in case of any errors.
     */
    public void send(ClusterNode node, GridTopic topic, Message msg, byte plc)
        throws IgniteCheckedException {
        send(node, topic, topic.ordinal(), msg, plc, false, 0, false, null);
    }

    /**
     * @param node Destination node.
     * @param topic Topic to send the message to.
     * @param msg Message to send.
     * @param plc Type of processing.
     * @param timeout Timeout to keep a message on receiving queue.
     * @param skipOnTimeout Whether message can be skipped on timeout.
     * @throws IgniteCheckedException Thrown in case of any errors.
     */
    public void sendOrderedMessage(
        ClusterNode node,
        Object topic,
        Message msg,
        byte plc,
        long timeout,
        boolean skipOnTimeout
    ) throws IgniteCheckedException {
        assert timeout > 0 || skipOnTimeout;

        send(node, topic, (byte)-1, msg, plc, true, timeout, skipOnTimeout, null);
    }

    /**
     * @param nodeId Destination node.
     * @param topic Topic to send the message to.
     * @param msg Message to send.
     * @param plc Type of processing.
     * @param timeout Timeout to keep a message on receiving queue.
     * @param skipOnTimeout Whether message can be skipped on timeout.
     * @throws IgniteCheckedException Thrown in case of any errors.
     */
    public void sendOrderedMessage(
        UUID nodeId,
        Object topic,
        Message msg,
        byte plc,
        long timeout,
        boolean skipOnTimeout
    ) throws IgniteCheckedException {
        assert timeout > 0 || skipOnTimeout;

        ClusterNode node = ctx.discovery().node(nodeId);

        if (node == null)
            throw new IgniteCheckedException("Failed to send message to node (has node left grid?): " + nodeId);

        send(node, topic, (byte)-1, msg, plc, true, timeout, skipOnTimeout, null);
    }

    /**
     * @param node Destination nodes.
     * @param topic Topic to send the message to.
     * @param msg Message to send.
     * @param plc Type of processing.
     * @param ackC Ack closure.
     * @throws IgniteCheckedException Thrown in case of any errors.
     */
    public void send(ClusterNode node, GridTopic topic, Message msg, byte plc,
        IgniteInClosure<IgniteException> ackC) throws IgniteCheckedException {
        send(node, topic, topic.ordinal(), msg, plc, false, 0, false, ackC);
    }

    /**
     * @param nodes Destination node.
     * @param topic Topic to send the message to.
     * @param msg Message to send.
     * @param plc Type of processing.
     * @param timeout Timeout to keep a message on receiving queue.
     * @param skipOnTimeout Whether message can be skipped on timeout.
     * @throws IgniteCheckedException Thrown in case of any errors.
     */
    public void sendOrderedMessage(
        Collection<? extends ClusterNode> nodes,
        Object topic,
        Message msg,
        byte plc,
        long timeout,
        boolean skipOnTimeout
    )
        throws IgniteCheckedException {
        assert timeout > 0 || skipOnTimeout;

        send(nodes, topic, -1, msg, plc, true, timeout, skipOnTimeout);
    }

    /**
     * @param node Destination nodes.
     * @param topic Topic to send the message to.
     * @param msg Message to send.
     * @param plc Type of processing.
     * @param ackC Ack closure.
     * @throws IgniteCheckedException Thrown in case of any errors.
     */
    public void send(ClusterNode node, Object topic, Message msg, byte plc, IgniteInClosure<IgniteException> ackC)
        throws IgniteCheckedException {
        send(node, topic, -1, msg, plc, false, 0, false, ackC);
    }

    /**
     * @param nodes Destination node.
     * @param topic Topic to send the message to.
     * @param msg Message to send.
     * @param plc Type of processing.
     * @throws IgniteCheckedException Thrown in case of any errors.
     */
    public void send(
        Collection<? extends ClusterNode> nodes,
        Object topic,
        Message msg,
        byte plc
    ) throws IgniteCheckedException {
        send(nodes, topic, -1, msg, plc, false, 0, false);
    }

    /**
     * @param nodes Destination nodes.
     * @param topic Topic to send the message to.
     * @param msg Message to send.
     * @param plc Type of processing.
     * @throws IgniteCheckedException Thrown in case of any errors.
     */
    public void send(
        Collection<? extends ClusterNode> nodes,
        GridTopic topic,
        Message msg,
        byte plc
    ) throws IgniteCheckedException {
        send(nodes, topic, topic.ordinal(), msg, plc, false, 0, false);
    }

    /**
     * @param node Destination node.
     * @param topic Topic to send the message to.
     * @param msg Message to send.
     * @param plc Type of processing.
     * @param timeout Timeout to keep a message on receiving queue.
     * @param skipOnTimeout Whether message can be skipped on timeout.
     * @param ackC Ack closure.
     * @throws IgniteCheckedException Thrown in case of any errors.
     */
    public void sendOrderedMessage(
        ClusterNode node,
        Object topic,
        Message msg,
        byte plc,
        long timeout,
        boolean skipOnTimeout,
        IgniteInClosure<IgniteException> ackC
    ) throws IgniteCheckedException {
        assert timeout > 0 || skipOnTimeout;

        send(node, topic, (byte)-1, msg, plc, true, timeout, skipOnTimeout, ackC);
    }

     /**
     * Sends a peer deployable user message.
     *
     * @param nodes Destination nodes.
     * @param msg Message to send.
     * @throws IgniteCheckedException Thrown in case of any errors.
     */
    public void sendUserMessage(Collection<? extends ClusterNode> nodes, Object msg) throws IgniteCheckedException {
        sendUserMessage(nodes, msg, null, false, 0);
    }

    /**
     * Sends a peer deployable user message.
     *
     * @param nodes Destination nodes.
     * @param msg Message to send.
     * @param topic Message topic to use.
     * @param ordered Is message ordered?
     * @param timeout Message timeout in milliseconds for ordered messages.
     * @throws IgniteCheckedException Thrown in case of any errors.
     */
    @SuppressWarnings("ConstantConditions")
    public void sendUserMessage(Collection<? extends ClusterNode> nodes, Object msg,
        @Nullable Object topic, boolean ordered, long timeout) throws IgniteCheckedException {
        boolean loc = nodes.size() == 1 && F.first(nodes).id().equals(locNodeId);

        byte[] serMsg = null;
        byte[] serTopic = null;

        if (!loc) {
            serMsg = marsh.marshal(msg);

            if (topic != null)
                serTopic = marsh.marshal(topic);
        }

        GridDeployment dep = null;

        String depClsName = null;

        if (ctx.config().isPeerClassLoadingEnabled()) {
            Class<?> cls0 = U.detectClass(msg);

            if (U.isJdk(cls0) && topic != null)
                cls0 = U.detectClass(topic);

            dep = ctx.deploy().deploy(cls0, U.detectClassLoader(cls0));

            if (dep == null)
                throw new IgniteDeploymentCheckedException("Failed to deploy user message: " + msg);

            depClsName = cls0.getName();
        }

        Message ioMsg = new GridIoUserMessage(
            msg,
            serMsg,
            depClsName,
            topic,
            serTopic,
            dep != null ? dep.classLoaderId() : null,
            dep != null ? dep.deployMode() : null,
            dep != null ? dep.userVersion() : null,
            dep != null ? dep.participants() : null);

        if (ordered)
            sendOrderedMessage(nodes, TOPIC_COMM_USER, ioMsg, PUBLIC_POOL, timeout, true);
        else if (loc)
            send(F.first(nodes), TOPIC_COMM_USER, ioMsg, PUBLIC_POOL);
        else {
            ClusterNode locNode = F.find(nodes, null, F.localNode(locNodeId));

            Collection<? extends ClusterNode> rmtNodes = F.view(nodes, F.remoteNodes(locNodeId));

            if (!rmtNodes.isEmpty())
                send(rmtNodes, TOPIC_COMM_USER, ioMsg, PUBLIC_POOL);

            // Will call local listeners in current thread synchronously, so must go the last
            // to allow remote nodes execute the requested operation in parallel.
            if (locNode != null)
                send(locNode, TOPIC_COMM_USER, ioMsg, PUBLIC_POOL);
        }
    }

    /**
     * @param topic Topic to subscribe to.
     * @param p Message predicate.
     */
    @SuppressWarnings("unchecked")
    public void addUserMessageListener(@Nullable final Object topic, @Nullable final IgniteBiPredicate<UUID, ?> p) {
        if (p != null) {
            try {
                if (p instanceof PlatformMessageFilter)
                    ((PlatformMessageFilter)p).initialize(ctx);
                else
                    ctx.resource().injectGeneric(p);

                addMessageListener(TOPIC_COMM_USER,
                    new GridUserMessageListener(topic, (IgniteBiPredicate<UUID, Object>)p));
            }
            catch (IgniteCheckedException e) {
                throw new IgniteException(e);
            }
        }
    }

    /**
     * @param topic Topic to unsubscribe from.
     * @param p Message predicate.
     */
    @SuppressWarnings("unchecked")
    public void removeUserMessageListener(@Nullable Object topic, IgniteBiPredicate<UUID, ?> p) {
        try {
            removeMessageListener(TOPIC_COMM_USER,
                new GridUserMessageListener(topic, (IgniteBiPredicate<UUID, Object>)p));
        }
        catch (IgniteCheckedException e) {
            throw new IgniteException(e);
        }
    }

    /**
     * @param nodeId Destination node.
     * @param topic Topic to send the message to.
     * @param msg Message to send.
     * @param plc Type of processing.
     * @param timeout Timeout to keep a message on receiving queue.
     * @param skipOnTimeout Whether message can be skipped on timeout.
     * @param ackC Ack closure.
     * @throws IgniteCheckedException Thrown in case of any errors.
     */
    public void sendOrderedMessage(
        UUID nodeId,
        Object topic,
        Message msg,
        byte plc,
        long timeout,
        boolean skipOnTimeout,
        IgniteInClosure<IgniteException> ackC
    ) throws IgniteCheckedException {
        assert timeout > 0 || skipOnTimeout;

        ClusterNode node = ctx.discovery().node(nodeId);

        if (node == null)
            throw new IgniteCheckedException("Failed to send message to node (has node left grid?): " + nodeId);

        send(node, topic, (byte)-1, msg, plc, true, timeout, skipOnTimeout, ackC);
    }

    /**
     * @param nodes Destination nodes.
     * @param topic Topic to send the message to.
     * @param topicOrd Topic ordinal value.
     * @param msg Message to send.
     * @param plc Type of processing.
     * @param ordered Ordered flag.
     * @param timeout Message timeout.
     * @param skipOnTimeout Whether message can be skipped in timeout.
     * @throws IgniteCheckedException Thrown in case of any errors.
     */
    private void send(
        Collection<? extends ClusterNode> nodes,
        Object topic,
        int topicOrd,
        Message msg,
        byte plc,
        boolean ordered,
        long timeout,
        boolean skipOnTimeout
    ) throws IgniteCheckedException {
        assert nodes != null;
        assert topic != null;
        assert msg != null;

        if (!ordered)
            assert F.find(nodes, null, F.localNode(locNodeId)) == null :
                "Internal Ignite code should never call the method with local node in a node list.";

        try {
            // Small optimization, as communication SPIs may have lighter implementation for sending
            // messages to one node vs. many.
            if (!nodes.isEmpty()) {
                for (ClusterNode node : nodes)
                    send(node, topic, topicOrd, msg, plc, ordered, timeout, skipOnTimeout, null);
            }
            else if (log.isDebugEnabled())
                log.debug("Failed to send message to empty nodes collection [topic=" + topic + ", msg=" +
                    msg + ", policy=" + plc + ']');
        }
        catch (IgniteSpiException e) {
            throw new IgniteCheckedException("Failed to send message (nodes may have left the grid or " +
                "TCP connection cannot be established due to firewall issues) " +
                "[nodes=" + nodes + ", topic=" + topic +
                ", msg=" + msg + ", policy=" + plc + ']', e);
        }
    }

    /**
     * @param topic Listener's topic.
     * @param lsnr Listener to add.
     */
    @SuppressWarnings({"TypeMayBeWeakened", "deprecation"})
    public void addMessageListener(GridTopic topic, GridMessageListener lsnr) {
        addMessageListener((Object)topic, lsnr);
    }

    /**
     * @param lsnr Listener to add.
     */
    public void addDisconnectListener(GridDisconnectListener lsnr) {
        disconnectLsnrs.add(lsnr);
    }

    /**
     * @param lsnr Listener to remove.
     */
    public void removeDisconnectListener(GridDisconnectListener lsnr) {
        disconnectLsnrs.remove(lsnr);
    }

    /**
     * @param topic Listener's topic.
     * @param lsnr Listener to add.
     */
    @SuppressWarnings({"deprecation", "SynchronizationOnLocalVariableOrMethodParameter"})
    public void addMessageListener(Object topic, final GridMessageListener lsnr) {
        assert lsnr != null;
        assert topic != null;

        // Make sure that new topic is not in the list of closed topics.
        closedTopics.remove(topic);

        GridMessageListener lsnrs;

        for (;;) {
            lsnrs = listenerPutIfAbsent0(topic, lsnr);

            if (lsnrs == null) {
                lsnrs = lsnr;

                break;
            }

            assert lsnrs != null;

            if (!(lsnrs instanceof ArrayListener)) { // We are putting the second listener, creating array.
                GridMessageListener arrLsnr = new ArrayListener(lsnrs, lsnr);

                if (listenerReplace0(topic, lsnrs, arrLsnr)) {
                    lsnrs = arrLsnr;

                    break;
                }
            }
            else {
                if (((ArrayListener)lsnrs).add(lsnr))
                    break;

                // Add operation failed because array is already empty and is about to be removed, helping and retrying.
                listenerRemove0(topic, lsnrs);
            }
        }

        Map<UUID, GridCommunicationMessageSet> map = msgSetMap.get(topic);

        Collection<GridCommunicationMessageSet> msgSets = map != null ? map.values() : null;

        if (msgSets != null) {
            final GridMessageListener lsnrs0 = lsnrs;

            try {
                for (final GridCommunicationMessageSet msgSet : msgSets) {
                    pool(msgSet.policy()).execute(
                        new Runnable() {
                            @Override public void run() {
                                unwindMessageSet(msgSet, lsnrs0);
                            }
                        });
                }
            }
            catch (RejectedExecutionException e) {
                U.error(log, "Failed to process delayed message due to execution rejection. Increase the upper bound " +
                    "on executor service provided in 'IgniteConfiguration.getPublicThreadPoolSize()'). Will attempt to " +
                    "process message in the listener thread instead.", e);

                for (GridCommunicationMessageSet msgSet : msgSets)
                    unwindMessageSet(msgSet, lsnr);
            }
            catch (IgniteCheckedException ice) {
                throw new IgniteException(ice);
            }
        }
    }

    /**
     * @param topic Message topic.
     * @return Whether or not listener was indeed removed.
     */
    public boolean removeMessageListener(GridTopic topic) {
        return removeMessageListener((Object)topic);
    }

    /**
     * @param topic Message topic.
     * @return Whether or not listener was indeed removed.
     */
    public boolean removeMessageListener(Object topic) {
        return removeMessageListener(topic, null);
    }

    /**
     * @param topic Listener's topic.
     * @param lsnr Listener to remove.
     * @return Whether or not the lsnr was removed.
     */
    @SuppressWarnings("deprecation")
    public boolean removeMessageListener(GridTopic topic, @Nullable GridMessageListener lsnr) {
        return removeMessageListener((Object)topic, lsnr);
    }

    /**
     * @param topic Listener's topic.
     * @param lsnr Listener to remove.
     * @return Whether or not the lsnr was removed.
     */
    @SuppressWarnings({"deprecation", "SynchronizationOnLocalVariableOrMethodParameter"})
    public boolean removeMessageListener(Object topic, @Nullable GridMessageListener lsnr) {
        assert topic != null;

        boolean rmv = true;

        Collection<GridCommunicationMessageSet> msgSets = null;

        // If listener is null, then remove all listeners.
        if (lsnr == null) {
            closedTopics.add(topic);

            lsnr = listenerRemove0(topic);

            rmv = lsnr != null;

            Map<UUID, GridCommunicationMessageSet> map = msgSetMap.remove(topic);

            if (map != null)
                msgSets = map.values();
        }
        else {
            for (;;) {
                GridMessageListener lsnrs = listenerGet0(topic);

                // If removing listener before subscription happened.
                if (lsnrs == null) {
                    closedTopics.add(topic);

                    Map<UUID, GridCommunicationMessageSet> map = msgSetMap.remove(topic);

                    if (map != null)
                        msgSets = map.values();

                    rmv = false;

                    break;
                }
                else {
                    boolean empty = false;

                    if (!(lsnrs instanceof ArrayListener)) {
                        if (lsnrs.equals(lsnr)) {
                            if (!listenerRemove0(topic, lsnrs))
                                continue; // Retry because it can be packed to array listener.

                            empty = true;
                        }
                        else
                            rmv = false;
                    }
                    else {
                        ArrayListener arrLsnr = (ArrayListener)lsnrs;

                        if (arrLsnr.remove(lsnr))
                            empty = arrLsnr.isEmpty();
                        else
                            // Listener was not found.
                            rmv = false;

                        if (empty)
                            listenerRemove0(topic, lsnrs);
                    }

                    // If removing last subscribed listener.
                    if (empty) {
                        closedTopics.add(topic);

                        Map<UUID, GridCommunicationMessageSet> map = msgSetMap.remove(topic);

                        if (map != null)
                            msgSets = map.values();
                    }

                    break;
                }
            }
        }

        if (msgSets != null)
            for (GridCommunicationMessageSet msgSet : msgSets)
                ctx.timeout().removeTimeoutObject(msgSet);

        if (rmv && log.isDebugEnabled())
            log.debug("Removed message listener [topic=" + topic + ", lsnr=" + lsnr + ']');

        if (lsnr instanceof ArrayListener)
        {
            for (GridMessageListener childLsnr : ((ArrayListener)lsnr).arr)
                closeListener(childLsnr);
        }
        else
            closeListener(lsnr);

        return rmv;
    }

    /**
     * Closes a listener, if applicable.
     * @param lsnr Listener.
     */
    private void closeListener(GridMessageListener lsnr) {
        if (lsnr instanceof GridUserMessageListener) {
            GridUserMessageListener userLsnr = (GridUserMessageListener)lsnr;

            if (userLsnr.predLsnr instanceof PlatformMessageFilter)
                ((PlatformMessageFilter)userLsnr.predLsnr).onClose();
        }
    }

    /**
     * Gets sent messages count.
     *
     * @return Sent messages count.
     */
    public int getSentMessagesCount() {
        return getSpi().getSentMessagesCount();
    }

    /**
     * Gets sent bytes count.
     *
     * @return Sent bytes count.
     */
    public long getSentBytesCount() {
        return getSpi().getSentBytesCount();
    }

    /**
     * Gets received messages count.
     *
     * @return Received messages count.
     */
    public int getReceivedMessagesCount() {
        return getSpi().getReceivedMessagesCount();
    }

    /**
     * Gets received bytes count.
     *
     * @return Received bytes count.
     */
    public long getReceivedBytesCount() {
        return getSpi().getReceivedBytesCount();
    }

    /**
     * Gets outbound messages queue size.
     *
     * @return Outbound messages queue size.
     */
    public int getOutboundMessagesQueueSize() {
        return getSpi().getOutboundMessagesQueueSize();
    }

    /**
     * Dumps SPI stats to logs in case TcpCommunicationSpi is used, no-op otherwise.
     */
    public void dumpStats() {
        CommunicationSpi spi = getSpi();

        if (spi instanceof TcpCommunicationSpi)
            ((TcpCommunicationSpi)spi).dumpStats();
    }

    /** {@inheritDoc} */
    @Override public void printMemoryStats() {
        X.println(">>>");
        X.println(">>> IO manager memory stats [grid=" + ctx.gridName() + ']');
        X.println(">>>  lsnrMapSize: " + lsnrMap.size());
        X.println(">>>  msgSetMapSize: " + msgSetMap.size());
        X.println(">>>  closedTopicsSize: " + closedTopics.sizex());
        X.println(">>>  discoWaitMapSize: " + waitMap.size());
    }

    /**
     * Linked chain of listeners.
     */
    private static class ArrayListener implements GridMessageListener {
        /** */
        private volatile GridMessageListener[] arr;

        /**
         * @param arr Array of listeners.
         */
        ArrayListener(GridMessageListener... arr) {
            this.arr = arr;
        }

        /**
         * Passes message to the whole chain.
         *
         * @param nodeId Node ID.
         * @param msg Message.
         */
        @Override public void onMessage(UUID nodeId, Object msg) {
            GridMessageListener[] arr0 = arr;

            if (arr0 == null)
                return;

            for (GridMessageListener l : arr0)
                l.onMessage(nodeId, msg);
        }

        /**
         * @return {@code true} If this instance is empty.
         */
        boolean isEmpty() {
            return arr == null;
        }

        /**
         * @param l Listener.
         * @return {@code true} If listener was removed.
         */
        synchronized boolean remove(GridMessageListener l) {
            GridMessageListener[] arr0 = arr;

            if (arr0 == null)
                return false;

            if (arr0.length == 1) {
                if (!arr0[0].equals(l))
                    return false;

                arr = null;

                return true;
            }

            for (int i = 0; i < arr0.length; i++) {
                if (arr0[i].equals(l)) {
                    int newLen = arr0.length - 1;

                    if (i == newLen) // Remove last.
                        arr = Arrays.copyOf(arr0, newLen);
                    else {
                        GridMessageListener[] arr1 = new GridMessageListener[newLen];

                        if (i != 0) // Not remove first.
                            System.arraycopy(arr0, 0, arr1, 0, i);

                        System.arraycopy(arr0, i + 1, arr1, i, newLen - i);

                        arr = arr1;
                    }

                    return true;
                }
            }

            return false;
        }

        /**
         * @param l Listener.
         * @return {@code true} if listener was added. Add can fail if this instance is empty and is about to be removed
         *         from map.
         */
        synchronized boolean add(GridMessageListener l) {
            GridMessageListener[] arr0 = arr;

            if (arr0 == null)
                return false;

            int oldLen = arr0.length;

            arr0 = Arrays.copyOf(arr0, oldLen + 1);

            arr0[oldLen] = l;

            arr = arr0;

            return true;
        }
    }

    /**
     * This class represents a message listener wrapper that knows about peer deployment.
     */
    private class GridUserMessageListener implements GridMessageListener {
        /** Predicate listeners. */
        private final IgniteBiPredicate<UUID, Object> predLsnr;

        /** User message topic. */
        private final Object topic;

        /**
         * @param topic User topic.
         * @param predLsnr Predicate listener.
         * @throws IgniteCheckedException If failed to inject resources to predicates.
         */
        GridUserMessageListener(@Nullable Object topic, @Nullable IgniteBiPredicate<UUID, Object> predLsnr)
            throws IgniteCheckedException {
            this.topic = topic;
            this.predLsnr = predLsnr;
        }

        /** {@inheritDoc} */
        @SuppressWarnings({"SynchronizationOnLocalVariableOrMethodParameter", "ConstantConditions",
            "OverlyStrongTypeCast"})
        @Override public void onMessage(UUID nodeId, Object msg) {
            if (!(msg instanceof GridIoUserMessage)) {
                U.error(log, "Received unknown message (potentially fatal problem): " + msg);

                return;
            }

            GridIoUserMessage ioMsg = (GridIoUserMessage)msg;

            ClusterNode node = ctx.discovery().node(nodeId);

            if (node == null) {
                U.warn(log, "Failed to resolve sender node (did the node left grid?): " + nodeId);

                return;
            }

            busyLock.readLock();

            try {
                if (stopping) {
                    if (log.isDebugEnabled())
                        log.debug("Received user message while stopping (will ignore) [nodeId=" +
                            nodeId + ", msg=" + msg + ']');

                    return;
                }

                Object msgBody = ioMsg.body();

                assert msgBody != null || ioMsg.bodyBytes() != null;

                try {
                    byte[] msgTopicBytes = ioMsg.topicBytes();

                    Object msgTopic = ioMsg.topic();

                    GridDeployment dep = ioMsg.deployment();

                    if (dep == null && ctx.config().isPeerClassLoadingEnabled() &&
                        ioMsg.deploymentClassName() != null) {
                        dep = ctx.deploy().getGlobalDeployment(
                            ioMsg.deploymentMode(),
                            ioMsg.deploymentClassName(),
                            ioMsg.deploymentClassName(),
                            ioMsg.userVersion(),
                            nodeId,
                            ioMsg.classLoaderId(),
                            ioMsg.loaderParticipants(),
                            null);

                        if (dep == null)
                            throw new IgniteDeploymentCheckedException(
                                "Failed to obtain deployment information for user message. " +
                                    "If you are using custom message or topic class, try implementing " +
                                    "GridPeerDeployAware interface. [msg=" + ioMsg + ']');

                        ioMsg.deployment(dep); // Cache deployment.
                    }

                    // Unmarshall message topic if needed.
                    if (msgTopic == null && msgTopicBytes != null) {
                        msgTopic = marsh.unmarshal(msgTopicBytes,
                            U.resolveClassLoader(dep != null ? dep.classLoader() : null, ctx.config()));

                        ioMsg.topic(msgTopic); // Save topic to avoid future unmarshallings.
                    }

                    if (!F.eq(topic, msgTopic))
                        return;

                    if (msgBody == null) {
                        msgBody = marsh.unmarshal(ioMsg.bodyBytes(),
                            U.resolveClassLoader(dep != null ? dep.classLoader() : null, ctx.config()));

                        ioMsg.body(msgBody); // Save body to avoid future unmarshallings.
                    }

                    // Resource injection.
                    if (dep != null)
                        ctx.resource().inject(dep, dep.deployedClass(ioMsg.deploymentClassName()), msgBody);
                }
                catch (IgniteCheckedException e) {
                    U.error(log, "Failed to unmarshal user message [node=" + nodeId + ", message=" +
                        msg + ']', e);
                }

                if (msgBody != null) {
                    if (predLsnr != null) {
                        if (!predLsnr.apply(nodeId, msgBody))
                            removeMessageListener(TOPIC_COMM_USER, this);
                    }
                }
            }
            finally {
                busyLock.readUnlock();
            }
        }

        /** {@inheritDoc} */
        @Override public boolean equals(Object o) {
            if (this == o)
                return true;

            if (o == null || getClass() != o.getClass())
                return false;

            GridUserMessageListener l = (GridUserMessageListener)o;

            return F.eq(predLsnr, l.predLsnr) && F.eq(topic, l.topic);
        }

        /** {@inheritDoc} */
        @Override public int hashCode() {
            int res = predLsnr != null ? predLsnr.hashCode() : 0;

            res = 31 * res + (topic != null ? topic.hashCode() : 0);

            return res;
        }

        /** {@inheritDoc} */
        @Override public String toString() {
            return S.toString(GridUserMessageListener.class, this);
        }
    }

    /**
     * Ordered communication message set.
     */
    private class GridCommunicationMessageSet implements GridTimeoutObject {
        /** */
        private final UUID nodeId;

        /** */
        private long endTime;

        /** */
        private final IgniteUuid timeoutId;

        /** */
        @GridToStringInclude
        private final Object topic;

        /** */
        private final byte plc;

        /** */
        @GridToStringInclude
        private final Queue<GridTuple3<GridIoMessage, Long, IgniteRunnable>> msgs = new ConcurrentLinkedDeque<>();

        /** */
        private final AtomicBoolean reserved = new AtomicBoolean();

        /** */
        private final long timeout;

        /** */
        private final boolean skipOnTimeout;

        /** */
        private long lastTs;

        /**
         * @param plc Communication policy.
         * @param topic Communication topic.
         * @param nodeId Node ID.
         * @param timeout Timeout.
         * @param skipOnTimeout Whether message can be skipped on timeout.
         * @param msg Message to add immediately.
         * @param msgC Message closure (may be {@code null}).
         */
        GridCommunicationMessageSet(
            byte plc,
            Object topic,
            UUID nodeId,
            long timeout,
            boolean skipOnTimeout,
            GridIoMessage msg,
            @Nullable IgniteRunnable msgC
        ) {
            assert nodeId != null;
            assert topic != null;
            assert msg != null;

            this.plc = plc;
            this.nodeId = nodeId;
            this.topic = topic;
            this.timeout = timeout == 0 ? ctx.config().getNetworkTimeout() : timeout;
            this.skipOnTimeout = skipOnTimeout;

            endTime = endTime(timeout);

            timeoutId = IgniteUuid.randomUuid();

            lastTs = U.currentTimeMillis();

            msgs.add(F.t(msg, lastTs, msgC));
        }

        /** {@inheritDoc} */
        @Override public IgniteUuid timeoutId() {
            return timeoutId;
        }

        /** {@inheritDoc} */
        @Override public long endTime() {
            return endTime;
        }

        /** {@inheritDoc} */
        @SuppressWarnings("SynchronizationOnLocalVariableOrMethodParameter")
        @Override public void onTimeout() {
            GridMessageListener lsnr = listenerGet0(topic);

            if (lsnr != null) {
                long delta = 0;

                if (skipOnTimeout) {
                    while (true) {
                        delta = 0;

                        boolean unwind = false;

                        synchronized (this) {
                            if (!msgs.isEmpty()) {
                                delta = U.currentTimeMillis() - lastTs;

                                if (delta >= timeout)
                                    unwind = true;
                            }
                        }

                        if (unwind)
                            unwindMessageSet(this, lsnr);
                        else
                            break;
                    }
                }

                // Someone is still listening to messages, so delay set removal.
                endTime = endTime(timeout - delta);

                ctx.timeout().addTimeoutObject(this);

                return;
            }

            if (log.isDebugEnabled())
                log.debug("Removing message set due to timeout: " + this);

            ConcurrentMap<UUID, GridCommunicationMessageSet> map = msgSetMap.get(topic);

            if (map != null) {
                boolean rmv;

                synchronized (map) {
                    rmv = map.remove(nodeId, this) && map.isEmpty();
                }

                if (rmv)
                    msgSetMap.remove(topic, map);
            }
        }

        /**
         * @return ID of node that sent the messages in the set.
         */
        UUID nodeId() {
            return nodeId;
        }

        /**
         * @return Communication policy.
         */
        byte policy() {
            return plc;
        }

        /**
         * @return Message topic.
         */
        Object topic() {
            return topic;
        }

        /**
         * @return {@code True} if successful.
         */
        boolean reserve() {
            return reserved.compareAndSet(false, true);
        }

        /**
         * @return {@code True} if set is reserved.
         */
        boolean reserved() {
            return reserved.get();
        }

        /**
         * Releases reservation.
         */
        void release() {
            assert reserved.get() : "Message set was not reserved: " + this;

            reserved.set(false);
        }

        /**
         * @param lsnr Listener to notify.
         */
        void unwind(GridMessageListener lsnr) {
            assert reserved.get();

            for (GridTuple3<GridIoMessage, Long, IgniteRunnable> t = msgs.poll(); t != null; t = msgs.poll()) {
                try {
                    invokeListener(plc, lsnr, nodeId, t.get1().message());
                }
                finally {
                    if (t.get3() != null)
                        t.get3().run();
                }
            }
        }

        /**
         * @param msg Message to add.
         * @param msgC Message closure (may be {@code null}).
         */
        void add(
            GridIoMessage msg,
            @Nullable IgniteRunnable msgC
        ) {
            msgs.add(F.t(msg, U.currentTimeMillis(), msgC));
        }

        /**
         * @return {@code True} if set has messages to unwind.
         */
        boolean changed() {
            return !msgs.isEmpty();
        }

        /**
         * Calculates end time with overflow check.
         *
         * @param timeout Timeout in milliseconds.
         * @return End time in milliseconds.
         */
        private long endTime(long timeout) {
            long endTime = U.currentTimeMillis() + timeout;

            // Account for overflow.
            if (endTime < 0)
                endTime = Long.MAX_VALUE;

            return endTime;
        }

        /** {@inheritDoc} */
        @Override public String toString() {
            return S.toString(GridCommunicationMessageSet.class, this);
        }
    }

    /**
     *
     */
    private static class ConcurrentHashMap0<K, V> extends ConcurrentHashMap8<K, V> {
        /** */
        private static final long serialVersionUID = 0L;

        /** */
        private int hash;

        /**
         * @param o Object to be compared for equality with this map.
         * @return {@code True} only for {@code this}.
         */
        @Override public boolean equals(Object o) {
            return o == this;
        }

        /**
         * @return Identity hash code.
         */
        @Override public int hashCode() {
            if (hash == 0) {
                int hash0 = System.identityHashCode(this);

                hash = hash0 != 0 ? hash0 : -1;
            }

            return hash;
        }
    }

    /**
     *
     */
    private static class DelayedMessage {
        /** */
        private final UUID nodeId;

        /** */
        private final GridIoMessage msg;

        /** */
        private final IgniteRunnable msgC;

        /**
         * @param nodeId Node ID.
         * @param msg Message.
         * @param msgC Callback.
         */
        private DelayedMessage(UUID nodeId, GridIoMessage msg, IgniteRunnable msgC) {
            this.nodeId = nodeId;
            this.msg = msg;
            this.msgC = msgC;
        }

        /**
         * @return Message char.
         */
        public IgniteRunnable callback() {
            return msgC;
        }

        /**
         * @return Message.
         */
        public GridIoMessage message() {
            return msg;
        }

        /**
         * @return Node id.
         */
        public UUID nodeId() {
            return nodeId;
        }

        /** {@inheritDoc} */
        @Override public String toString() {
            return S.toString(DelayedMessage.class, this, super.toString());
        }
    }
}<|MERGE_RESOLUTION|>--- conflicted
+++ resolved
@@ -88,10 +88,8 @@
 import static org.apache.ignite.events.EventType.EVT_NODE_LEFT;
 import static org.apache.ignite.internal.GridTopic.TOPIC_COMM_USER;
 import static org.apache.ignite.internal.managers.communication.GridIoPolicy.AFFINITY_POOL;
-<<<<<<< HEAD
 import static org.apache.ignite.internal.managers.communication.GridIoPolicy.IDX_POOL;
-=======
->>>>>>> cbb77c9a
+import static org.apache.ignite.internal.managers.communication.GridIoPolicy.IGFS_POOL;
 import static org.apache.ignite.internal.managers.communication.GridIoPolicy.IGFS_POOL;
 import static org.apache.ignite.internal.managers.communication.GridIoPolicy.MANAGEMENT_POOL;
 import static org.apache.ignite.internal.managers.communication.GridIoPolicy.MARSH_CACHE_POOL;
@@ -161,12 +159,9 @@
     /** IGFS pool. */
     private ExecutorService igfsPool;
 
-<<<<<<< HEAD
     /** Index pool. */
     private ExecutorService idxPool;
 
-=======
->>>>>>> cbb77c9a
     /** Discovery listener. */
     private GridLocalEventListener discoLsnr;
 
@@ -668,11 +663,8 @@
                 case AFFINITY_POOL:
                 case UTILITY_CACHE_POOL:
                 case MARSH_CACHE_POOL:
-<<<<<<< HEAD
                 case IDX_POOL:
-=======
                 case IGFS_POOL:
->>>>>>> cbb77c9a
                 {
                     if (msg.isOrdered())
                         processOrderedMessage(nodeId, msg, plc, msgC);
@@ -738,14 +730,11 @@
 
                 return igfsPool;
 
-<<<<<<< HEAD
             case IDX_POOL:
                 assert idxPool != null : "Indexing pool is not configured.";
 
                 return idxPool;
 
-=======
->>>>>>> cbb77c9a
             default: {
                 assert plc >= 0 : "Negative policy: " + plc;
 
