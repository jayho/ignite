--- conflicted
+++ resolved
@@ -60,11 +60,7 @@
 import org.apache.ignite.binary.BinarySerializer;
 import org.apache.ignite.internal.IgniteKernal;
 import org.apache.ignite.internal.IgnitionEx;
-<<<<<<< HEAD
-import org.apache.ignite.internal.processors.cache.portable.CacheObjectPortableProcessorImpl;
-=======
 import org.apache.ignite.internal.processors.cache.portable.CacheObjectBinaryProcessorImpl;
->>>>>>> 1a01ad84
 import org.apache.ignite.internal.util.GridConcurrentHashSet;
 import org.apache.ignite.internal.util.IgniteUtils;
 import org.apache.ignite.internal.util.lang.GridMapEntry;
@@ -136,12 +132,6 @@
 
     /** */
     private final Map<String, BinaryTypeIdMapper> typeMappers = new ConcurrentHashMap8<>(0);
-<<<<<<< HEAD
-
-    /** */
-    private Map<Integer, Boolean> metaEnabled = new HashMap<>(0);
-=======
->>>>>>> 1a01ad84
 
     /** */
     private PortableMetaDataHandler metaHnd;
@@ -154,12 +144,6 @@
 
     /** */
     private IgniteConfiguration igniteCfg;
-<<<<<<< HEAD
-
-    /** */
-    private final OptimizedMarshaller optmMarsh = new OptimizedMarshaller();
-=======
->>>>>>> 1a01ad84
 
     /** */
     private final OptimizedMarshaller optmMarsh = new OptimizedMarshaller();
@@ -298,10 +282,6 @@
     private void configure(
         BinaryTypeIdMapper globalIdMapper,
         BinarySerializer globalSerializer,
-<<<<<<< HEAD
-        boolean globalMetaDataEnabled,
-=======
->>>>>>> 1a01ad84
         boolean globalKeepDeserialized,
         Collection<String> clsNames,
         Collection<BinaryTypeConfiguration> typeCfgs
@@ -357,19 +337,11 @@
 
                     for (String clsName0 : classesInPackage(pkgName))
                         descs.add(clsName0, idMapper, serializer, affFields.get(clsName0),
-<<<<<<< HEAD
-                            metaDataEnabled, keepDeserialized, true);
-                }
-                else
-                    descs.add(clsName, idMapper, serializer, affFields.get(clsName),
-                        metaDataEnabled, keepDeserialized, false);
-=======
                             keepDeserialized, true);
                 }
                 else
                     descs.add(clsName, idMapper, serializer, affFields.get(clsName),
                         keepDeserialized, false);
->>>>>>> 1a01ad84
             }
         }
 
@@ -1127,12 +1099,7 @@
          * @param canOverride Whether this descriptor can be override.
          */
         private TypeDescriptor(String clsName, BinaryTypeIdMapper idMapper, BinarySerializer serializer,
-<<<<<<< HEAD
-            String affKeyFieldName, boolean metadataEnabled, boolean keepDeserialized,
-            boolean canOverride) {
-=======
             String affKeyFieldName, boolean keepDeserialized, boolean canOverride) {
->>>>>>> 1a01ad84
             this.clsName = clsName;
             this.idMapper = idMapper;
             this.serializer = serializer;
