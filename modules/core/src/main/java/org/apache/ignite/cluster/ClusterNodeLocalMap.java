--- conflicted
+++ resolved
@@ -17,10 +17,6 @@
 
 package org.apache.ignite.cluster;
 
-<<<<<<< HEAD
-import org.apache.ignite.*;
-=======
->>>>>>> 8795b0fd
 import org.jetbrains.annotations.*;
 import java.util.concurrent.*;
 
@@ -37,11 +33,7 @@
  * <p>
  * You can get an instance of {@code GridNodeLocalMap} by calling {@link org.apache.ignite.IgniteCluster#nodeLocalMap()} method.
  */
-<<<<<<< HEAD
-public interface ClusterNodeLocalMap<K, V> extends ConcurrentMap<K, V>, IgniteMetadataAware {
-=======
 public interface ClusterNodeLocalMap<K, V> extends ConcurrentMap<K, V> {
->>>>>>> 8795b0fd
     /**
      * Gets the value with given key. If that value does not exist, calls given closure
      * to get the default value, puts it into the map and returns it. If closure is {@code null}
