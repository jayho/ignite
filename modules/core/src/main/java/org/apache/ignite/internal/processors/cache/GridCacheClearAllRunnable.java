/*
 * Licensed to the Apache Software Foundation (ASF) under one or more
 * contributor license agreements.  See the NOTICE file distributed with
 * this work for additional information regarding copyright ownership.
 * The ASF licenses this file to You under the Apache License, Version 2.0
 * (the "License"); you may not use this file except in compliance with
 * the License.  You may obtain a copy of the License at
 *
 *      http://www.apache.org/licenses/LICENSE-2.0
 *
 * Unless required by applicable law or agreed to in writing, software
 * distributed under the License is distributed on an "AS IS" BASIS,
 * WITHOUT WARRANTIES OR CONDITIONS OF ANY KIND, either express or implied.
 * See the License for the specific language governing permissions and
 * limitations under the License.
 */

package org.apache.ignite.internal.processors.cache;

import org.apache.ignite.*;
import org.apache.ignite.internal.processors.affinity.*;
import org.apache.ignite.internal.processors.cache.version.*;
import org.apache.ignite.internal.processors.query.*;
import org.apache.ignite.internal.util.typedef.internal.*;

import java.util.*;

/**
 * Base runnable for {@link GridCacheAdapter#clearLocally()} routine.
 */
public class GridCacheClearAllRunnable<K, V> implements Runnable {
    /** Cache to be cleared. */
    protected final GridCacheAdapter<K, V> cache;

    /**  Obsolete version. */
    protected final GridCacheVersion obsoleteVer;

    /** Mod for the given runnable. */
    protected final int id;

    /** Mods count across all spawned clearLocally runnables. */
    protected final int totalCnt;

    /** Cache context. */
    protected final GridCacheContext<K, V> ctx;

    /** Logger. */
    protected final IgniteLogger log;

    /**
     * Constructor.
     *
     * @param cache Cache to be cleared.
     * @param obsoleteVer Obsolete version.
     * @param id Mod for the given runnable.
     * @param totalCnt Mods count across all spawned clearLocally runnables.
     */
    public GridCacheClearAllRunnable(GridCacheAdapter<K, V> cache, GridCacheVersion obsoleteVer, int id, int totalCnt) {
        assert cache != null;
        assert obsoleteVer != null;
        assert id >= 0;
        assert totalCnt > 0;
        assert id < totalCnt;

        this.cache = cache;
        this.obsoleteVer = obsoleteVer;
        this.id = id;
        this.totalCnt = totalCnt;

        ctx = cache.context();
        log = ctx.gridConfig().getGridLogger().getLogger(getClass());
    }

    /** {@inheritDoc} */
    @Override public void run() {
        Iterator<GridCacheEntryEx> iter = cache.map().stripedEntryIterator(id, totalCnt);

        while (iter.hasNext())
            clearEntry(iter.next());

        // Clear swapped entries.
        if (!ctx.isNear()) {
            if (ctx.swap().offHeapEnabled()) {
<<<<<<< HEAD
                if (ctx.config().isQueryIndexEnabled()) {
                    for (Iterator<KeyCacheObject> it =
                        ctx.swap().offHeapKeyIterator(true, true, AffinityTopologyVersion.NONE); it.hasNext();) {
=======
                if (GridQueryProcessor.isEnabled(ctx.config())) {
                    for (Iterator<KeyCacheObject> it = ctx.swap().offHeapKeyIterator(true, true, -1L); it.hasNext();) {
>>>>>>> a0d6f5d5
                        KeyCacheObject key = it.next();

                        if (owns(key))
                            clearEntry(cache.entryEx(key));

                    }
                }
                else if (id == 0)
                    ctx.swap().clearOffHeap();
            }

            if (ctx.isSwapOrOffheapEnabled()) {
                if (ctx.swap().swapEnabled()) {
                    if (GridQueryProcessor.isEnabled(ctx.config())) {
                        Iterator<KeyCacheObject> it = null;

                        try {
                            it = ctx.swap().swapKeyIterator(true, true, AffinityTopologyVersion.NONE);
                        }
                        catch (IgniteCheckedException e) {
                            U.error(log, "Failed to get iterator over swap.", e);
                        }

                        if (it != null) {
                            while (it.hasNext()) {
                                KeyCacheObject key = it.next();

                                if (owns(key))
                                    clearEntry(cache.entryEx(key));
                            }
                        }
                    }
                    else if (id == 0) {
                        try {
                            ctx.swap().clearSwap();
                        }
                        catch (IgniteCheckedException e) {
                            U.error(log, "Failed to clearLocally entries from swap storage.", e);
                        }
                    }
                }
            }
        }
    }

    /**
     * Clear entry from cache.
     *
     * @param e Entry.
     */
    protected void clearEntry(GridCacheEntryEx e) {
        try {
            e.clear(obsoleteVer, false, CU.empty0());
        }
        catch (IgniteCheckedException ex) {
            U.error(log, "Failed to clearLocally entry from cache (will continue to clearLocally other entries): " + e, ex);
        }
    }

    /**
     * Check whether this worker owns particular key.
     *
     * @param key Key.
     * @return {@code True} in case this worker should process this key.
     */
    protected boolean owns(KeyCacheObject key) {
        assert key != null;

        // Avoid hash code and remainder calculation in case there is no actual split.
        return totalCnt == 1 || key.hashCode() % totalCnt == id;
    }

    /**
     * @return ID for the given runnable.
     */
    public int id() {
        return id;
    }

    /**
     * @return Total count across all spawned clearLocally runnables.
     */
    public int totalCount() {
        return totalCnt;
    }

    /** {@inheritDoc} */
    @Override public String toString() {
        return S.toString(GridCacheClearAllRunnable.class, this);
    }
}<|MERGE_RESOLUTION|>--- conflicted
+++ resolved
@@ -81,14 +81,9 @@
         // Clear swapped entries.
         if (!ctx.isNear()) {
             if (ctx.swap().offHeapEnabled()) {
-<<<<<<< HEAD
-                if (ctx.config().isQueryIndexEnabled()) {
+                if (GridQueryProcessor.isEnabled(ctx.config())) {
                     for (Iterator<KeyCacheObject> it =
                         ctx.swap().offHeapKeyIterator(true, true, AffinityTopologyVersion.NONE); it.hasNext();) {
-=======
-                if (GridQueryProcessor.isEnabled(ctx.config())) {
-                    for (Iterator<KeyCacheObject> it = ctx.swap().offHeapKeyIterator(true, true, -1L); it.hasNext();) {
->>>>>>> a0d6f5d5
                         KeyCacheObject key = it.next();
 
                         if (owns(key))
