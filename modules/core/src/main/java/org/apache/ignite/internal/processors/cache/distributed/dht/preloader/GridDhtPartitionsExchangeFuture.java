--- conflicted
+++ resolved
@@ -754,31 +754,22 @@
                             U.warn(log, "Failed to wait for locks release future. " +
                                 "Dumping pending objects that might be the cause: " + cctx.localNodeId());
 
-<<<<<<< HEAD
-                        U.warn(log, "Locked keys:");
-
-                        for (IgniteTxKey key : cctx.mvcc().lockedKeys())
-                            U.warn(log, "Locked key: " + key);
-
-                        for (IgniteTxKey key : cctx.mvcc().nearLockedKeys())
-                            U.warn(log, "Locked near key: " + key);
-=======
-                            U.warn(log, "Locked entries:");
->>>>>>> 9603b251
+                            U.warn(log, "Locked keys:");
+
+                            for (IgniteTxKey key : cctx.mvcc().lockedKeys())
+                                U.warn(log, "Locked key: " + key);
+
+                            for (IgniteTxKey key : cctx.mvcc().nearLockedKeys())
+                                U.warn(log, "Locked near key: " + key);
 
                             Map<IgniteTxKey, Collection<GridCacheMvccCandidate>> locks =
                                 cctx.mvcc().unfinishedLocks(exchId.topologyVersion());
 
-<<<<<<< HEAD
-                        for (Map.Entry<IgniteTxKey, Collection<GridCacheMvccCandidate>> e : locks.entrySet())
-                            U.warn(log, "Awaited locked entry [key=" + e.getKey() + ", mvcc=" + e.getValue() + ']');
-=======
                             for (Map.Entry<IgniteTxKey, Collection<GridCacheMvccCandidate>> e : locks.entrySet())
-                                U.warn(log, "Locked entry [key=" + e.getKey() + ", mvcc=" + e.getValue() + ']');
-
+                                U.warn(log, "Awaited locked entry [key=" + e.getKey() + ", mvcc=" + e.getValue() + ']');
+                            
                             dumpedObjects++;
                         }
->>>>>>> 9603b251
                     }
                 }
 
