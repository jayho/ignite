/* @java.file.header */

/*  _________        _____ __________________        _____
 *  __  ____/___________(_)______  /__  ____/______ ____(_)_______
 *  _  / __  __  ___/__  / _  __  / _  / __  _  __ `/__  / __  __ \
 *  / /_/ /  _  /    _  /  / /_/ /  / /_/ /  / /_/ / _  /  _  / / /
 *  \____/   /_/     /_/   \_,__/   \____/   \__,_/  /_/   /_/ /_/
 */

package org.gridgain.grid.kernal.processors.cache.distributed.near;

import org.gridgain.grid.*;
import org.gridgain.grid.cache.*;
import org.gridgain.grid.kernal.processors.cache.*;
import org.gridgain.grid.kernal.processors.cache.distributed.*;
import org.gridgain.grid.kernal.processors.cache.distributed.dht.*;
import org.gridgain.grid.lang.*;
import org.gridgain.grid.security.*;
import org.gridgain.grid.util.typedef.*;
import org.gridgain.grid.util.typedef.internal.*;
import org.gridgain.grid.util.future.*;
import org.jetbrains.annotations.*;

import java.io.*;
import java.util.*;

import static org.gridgain.grid.kernal.processors.cache.GridCacheTxEx.FinalizationStatus.*;
import static org.gridgain.grid.cache.GridCacheFlag.*;
import static org.gridgain.grid.cache.GridCacheTxConcurrency.*;

/**
 * Near cache for transactional cache.
 */
public class GridNearTransactionalCache<K, V> extends GridNearCacheAdapter<K, V> {
    /** */
    private static final long serialVersionUID = 0L;

    /** DHT cache. */
    private GridDhtCache<K, V> dht;

    /**
     * Empty constructor required for {@link Externalizable}.
     */
    public GridNearTransactionalCache() {
        // No-op.
    }

    /**
     * @param ctx Context.
     */
    public GridNearTransactionalCache(GridCacheContext<K, V> ctx) {
        super(ctx);
    }

    /** {@inheritDoc} */
    @Override public void start() throws GridException {
        super.start();

        ctx.io().addHandler(GridNearGetResponse.class, new CI2<UUID, GridNearGetResponse<K, V>>() {
            @Override public void apply(UUID nodeId, GridNearGetResponse<K, V> res) {
                processGetResponse(nodeId, res);
            }
        });

        ctx.io().addHandler(GridNearTxPrepareResponse.class, new CI2<UUID, GridNearTxPrepareResponse<K, V>>() {
            @Override public void apply(UUID nodeId, GridNearTxPrepareResponse<K, V> res) {
                processPrepareResponse(nodeId, res);
            }
        });

        ctx.io().addHandler(GridNearTxFinishResponse.class, new CI2<UUID, GridNearTxFinishResponse<K, V>>() {
            @Override public void apply(UUID nodeId, GridNearTxFinishResponse<K, V> res) {
                processFinishResponse(nodeId, res);
            }
        });

        ctx.io().addHandler(GridNearLockResponse.class, new CI2<UUID, GridNearLockResponse<K, V>>() {
            @Override public void apply(UUID nodeId, GridNearLockResponse<K, V> res) {
                processLockResponse(nodeId, res);
            }
        });
    }

    /** {@inheritDoc} */
    @Override public void dgc() {
        ctx.dgc().dgc();
    }

    /** {@inheritDoc} */
    @Override public void dgc(long suspectLockTimeout, boolean global, boolean rmvLocks) {
        ctx.dgc().dgc(suspectLockTimeout, global, rmvLocks);
    }

    /**
     * @param dht DHT cache.
     */
    public void dht(GridDhtCache<K, V> dht) {
        this.dht = dht;
    }

    /** {@inheritDoc} */
    @Override public GridDhtCache<K, V> dht() {
        return dht;
    }

    /** {@inheritDoc} */
    @Override public GridFuture<Map<K, V>> getAllAsync(
        @Nullable final Collection<? extends K> keys,
        boolean forcePrimary,
        boolean skipTx,
        @Nullable final GridCacheEntryEx<K, V> entry,
        @Nullable UUID subjId,
        @Nullable final GridPredicate<GridCacheEntry<K, V>>[] filter
    ) {
        ctx.denyOnFlag(LOCAL);
        ctx.checkSecurity(GridSecurityPermission.CACHE_READ);

        if (F.isEmpty(keys))
            return new GridFinishedFuture<>(ctx.kernalContext(), Collections.<K, V>emptyMap());

        GridCacheTxLocalAdapter<K, V> tx = ctx.tm().threadLocalTx();

        if (tx != null && !tx.implicit() && !skipTx) {
            return asyncOp(tx, new AsyncOp<Map<K, V>>(keys) {
                @Override public GridFuture<Map<K, V>> op(GridCacheTxLocalAdapter<K, V> tx) {
                    return ctx.wrapCloneMap(tx.getAllAsync(keys, entry, filter));
                }
            });
        }

        subjId = ctx.subjectIdPerCall(subjId);

        return loadAsync(null, keys, false, forcePrimary, filter, subjId);
    }

    /**
     * @param tx Transaction.
     * @param keys Keys to load.
     * @param filter Filter.
     * @return Future.
     */
    GridFuture<Map<K, V>> txLoadAsync(GridNearTxLocal<K, V> tx, @Nullable Collection<? extends K> keys,
        @Nullable GridPredicate<GridCacheEntry<K, V>>[] filter) {
        assert tx != null;

        GridNearGetFuture<K, V> fut = new GridNearGetFuture<>(ctx, keys, false, false, tx, filter,
            CU.subjectId(tx, ctx));

        // init() will register future for responses if it has remote mappings.
        fut.init();

        return fut;
    }

    /**
     * @param nodeId Node ID.
     * @param req Request.
     */
    @SuppressWarnings({"RedundantTypeArguments"})
    public void clearLocks(UUID nodeId, GridDhtUnlockRequest<K, V> req) {
        assert nodeId != null;

        GridCacheVersion obsoleteVer = ctx.versions().next();

        List<K> keys = req.nearKeys();

        if (keys != null) {
            long topVer = ctx.affinity().affinityTopologyVersion();

            for (K key : keys) {
                while (true) {
                    GridDistributedCacheEntry<K, V> entry = peekExx(key);

                    try {
                        if (entry != null) {
                            entry.doneRemote(
                                req.version(),
                                req.version(),
                                null,
                                req.committedVersions(),
                                req.rolledbackVersions(),
                                /*system invalidate*/false);

                            // Note that we don't reorder completed versions here,
                            // as there is no point to reorder relative to the version
                            // we are about to remove.
                            if (entry.removeLock(req.version())) {
                                if (log.isDebugEnabled())
                                    log.debug("Removed lock [lockId=" + req.version() + ", key=" + key + ']');

                                // Try to evict near entry dht-mapped locally.
                                evictNearEntry(entry, obsoleteVer, topVer);
                            }
                            else {
                                if (log.isDebugEnabled())
                                    log.debug("Received unlock request for unknown candidate " +
                                        "(added to cancelled locks set): " + req);
                            }
                        }
                        else if (log.isDebugEnabled())
                            log.debug("Received unlock request for entry that could not be found: " + req);

                        ctx.evicts().touch(entry, topVer);

                        break;
                    }
                    catch (GridCacheEntryRemovedException ignored) {
                        if (log.isDebugEnabled())
                            log.debug("Received remove lock request for removed entry (will retry) [entry=" + entry +
                                ", req=" + req + ']');
                    }
                }
            }
        }
    }

    /**
     * Called while processing dht tx prepare request.
     *
     * @param ldr Loader.
     * @param nodeId Sender node ID.
     * @param req Request.
     * @return Remote transaction.
     * @throws GridException If failed.
     */
    @Nullable public GridNearTxRemote<K, V> startRemoteTx(ClassLoader ldr, UUID nodeId,
        GridDhtTxPrepareRequest<K, V> req) throws GridException {
        assert F.isEmpty(req.candidatesByKey());

        if (!F.isEmpty(req.nearWrites())) {
            GridNearTxRemote<K, V> tx = ctx.tm().tx(req.version());

            if (tx == null) {
                tx = new GridNearTxRemote<>(
                    ldr,
                    nodeId,
                    req.nearNodeId(),
                    req.threadId(),
                    req.version(),
                    req.commitVersion(),
                    req.concurrency(),
                    req.isolation(),
                    req.isInvalidate(),
                    req.timeout(),
                    req.nearWrites(),
                    ctx,
                    req.txSize(),
                    req.groupLockKey(),
                    req.subjectId()
                );

                if (!tx.empty()) {
                    tx = ctx.tm().onCreated(tx);

                    if (tx == null || !ctx.tm().onStarted(tx))
                        throw new GridCacheTxRollbackException("Attempt to start a completed transaction: " + tx);
                }
            }
            else
                tx.addEntries(ldr, req.nearWrites());

            tx.ownedVersions(req.owned());

            // Prepare prior to reordering, so the pending locks added
            // in prepare phase will get properly ordered as well.
            tx.prepare();

            return tx;
        }

        return null;
    }

    /**
     * @param nodeId Primary node ID.
     * @param req Request.
     * @return Remote transaction.
     * @throws GridException If failed.
     * @throws GridDistributedLockCancelledException If lock has been cancelled.
     */
    @SuppressWarnings({"RedundantTypeArguments"})
    @Nullable public GridNearTxRemote<K, V> startRemoteTx(UUID nodeId, GridDhtLockRequest<K, V> req)
        throws GridException, GridDistributedLockCancelledException {
        List<K> nearKeys = req.nearKeys();
        List<byte[]> keyBytes = req.nearKeyBytes();

        assert keyBytes != null;

        GridNearTxRemote<K, V> tx = null;

        ClassLoader ldr = ctx.deploy().globalLoader();

        if (ldr != null) {
            Collection<T2<K, byte[]>> evicted = null;

            for (int i = 0; i < nearKeys.size(); i++) {
                K key = nearKeys.get(i);

                if (key == null)
                    continue;

                byte[] bytes = !keyBytes.isEmpty() ? keyBytes.get(i) : null;

                Collection<GridCacheMvccCandidate<K>> cands = req.candidatesByIndex(i);
                GridCacheVersion drVer = req.drVersionByIndex(i);

                if (log.isDebugEnabled())
                    log.debug("Unmarshalled key: " + key);

                GridNearCacheEntry<K, V> entry = null;

                while (true) {
                    try {
                        entry = peekExx(key);

                        if (entry != null) {
                            entry.keyBytes(bytes);

                            // Handle implicit locks for pessimistic transactions.
                            if (req.inTx()) {
                                tx = ctx.tm().tx(req.version());

                                if (tx != null)
                                    tx.addWrite(key, bytes, null/*Value.*/, null/*Value bytes.*/, drVer);
                                else {
                                    tx = new GridNearTxRemote<>(
                                        nodeId,
                                        req.nearNodeId(),
                                        req.nearXidVersion(),
                                        req.threadId(),
                                        req.version(),
                                        null,
                                        PESSIMISTIC,
                                        req.isolation(),
                                        req.isInvalidate(),
                                        req.timeout(),
                                        key,
                                        bytes,
                                        null, // Value.
                                        null, // Value bytes.
                                        drVer,
                                        ctx,
                                        req.txSize(),
                                        req.groupLockKey(),
                                        req.subjectId()
                                    );

                                    if (req.groupLock())
                                        tx.groupLockKey(key);

                                    if (tx.empty()) {
                                        if (evicted == null)
                                            evicted = new LinkedList<>();

                                        evicted.add(new T2<>(key, bytes));

                                        tx = null;

                                        break; // While.
                                    }

                                    tx = ctx.tm().onCreated(tx);

                                    if (tx == null || !ctx.tm().onStarted(tx))
                                        throw new GridCacheTxRollbackException("Failed to acquire lock " +
                                            "(transaction has been completed): " + req.version());
                                }
                            }

                            // Add remote candidate before reordering.
                            // Owned candidates should be reordered inside entry lock.
                            entry.addRemote(
                                req.nodeId(),
                                nodeId,
                                req.threadId(),
                                req.version(),
                                req.timeout(),
                                tx != null,
                                tx != null && tx.implicitSingle(),
                                req.owned(entry.key())
                            );

                            assert cands.isEmpty() : "Received non-empty candidates in dht lock request: " + cands;

                            if (!req.inTx())
                                ctx.evicts().touch(entry, req.topologyVersion());
                        }
                        else {
                            if (evicted == null)
                                evicted = new LinkedList<>();

                            evicted.add(new T2<>(key, bytes));
                        }

                        // Double-check in case if sender node left the grid.
                        if (ctx.discovery().node(req.nodeId()) == null) {
                            if (log.isDebugEnabled())
                                log.debug("Node requesting lock left grid (lock request will be ignored): " + req);

                            if (tx != null)
                                tx.rollback();

                            return null;
                        }

                        // Entry is legit.
                        break;
                    }
                    catch (GridCacheEntryRemovedException ignored) {
                        assert entry.obsoleteVersion() != null : "Obsolete flag not set on removed entry: " +
                            entry;

                        if (log.isDebugEnabled())
                            log.debug("Received entry removed exception (will retry on renewed entry): " + entry);

                        if (tx != null) {
                            tx.clearEntry(entry.key());

                            if (log.isDebugEnabled())
                                log.debug("Cleared removed entry from remote transaction (will retry) [entry=" +
                                    entry + ", tx=" + tx + ']');
                        }
                    }
                }
            }

            if (tx != null && evicted != null) {
                assert !evicted.isEmpty();

                for (T2<K, byte[]> evict : evicted)
                    tx.addEvicted(evict.get1(), evict.get2());
            }
        }
        else {
            String err = "Failed to acquire deployment class loader for message: " + req;

            U.warn(log, err);

            throw new GridException(err);
        }

        return tx;
    }

    /**
     * @param nodeId Primary node ID.
     * @param req Request.
     * @return Remote transaction.
     * @throws GridException If failed.
     * @throws GridDistributedLockCancelledException If lock has been cancelled.
     */
    @SuppressWarnings({"RedundantTypeArguments"})
    @Nullable public GridNearTxRemote<K, V> startRemoteTxForFinish(UUID nodeId, GridDhtTxFinishRequest<K, V> req)
        throws GridException, GridDistributedLockCancelledException {
        assert req.groupLock();

        GridNearTxRemote<K, V> tx = null;

        ClassLoader ldr = ctx.deploy().globalLoader();

        if (ldr != null) {
            boolean marked = false;

            for (GridCacheTxEntry<K, V> txEntry : req.nearWrites()) {
                GridDistributedCacheEntry<K, V> entry = null;

                while (true) {
                    try {
                        entry = peekExx(txEntry.key());

                        if (entry != null) {
                            entry.keyBytes(txEntry.keyBytes());

                            // Handle implicit locks for pessimistic transactions.
                            tx = ctx.tm().tx(req.version());

                            if (tx != null) {
                                if (tx.local())
                                    return null;

                                if (!marked)
                                    marked = tx.markFinalizing(USER_FINISH);

                                if (marked)
                                    tx.addWrite(txEntry.key(), txEntry.keyBytes(), txEntry.op(), txEntry.value(),
                                        txEntry.valueBytes(), txEntry.drVersion());
                                else
                                    return null;
                            }
                            else {
                                tx = new GridNearTxRemote<>(
                                    nodeId,
                                    req.nearNodeId(),
                                    // We can pass null as nearXidVer as transaction will be committed right away.
                                    null,
                                    req.threadId(),
                                    req.version(),
                                    null,
                                    PESSIMISTIC,
                                    req.isolation(),
                                    req.isInvalidate(),
                                    0,
                                    txEntry.key(),
                                    txEntry.keyBytes(),
                                    txEntry.value(),
                                    txEntry.valueBytes(),
                                    txEntry.drVersion(),
                                    ctx,
                                    req.txSize(),
                                    req.groupLockKey(),
                                    req.subjectId());

                                if (tx.empty())
                                    return tx;

                                tx = ctx.tm().onCreated(tx);

                                if (tx == null || !ctx.tm().onStarted(tx))
                                    throw new GridCacheTxRollbackException("Failed to acquire lock " +
                                        "(transaction has been completed): " + req.version());

                                if (!marked)
                                    marked = tx.markFinalizing(USER_FINISH);

                                if (!marked)
                                    return null;
                            }

                            if (req.groupLock()) {
                                tx.markGroupLock();

                                if (!txEntry.groupLockEntry())
                                    tx.groupLockKey(txEntry.key());
                            }

                            // Add remote candidate before reordering.
                            if (txEntry.explicitVersion() == null && !txEntry.groupLockEntry())
                                entry.addRemote(
                                    req.nearNodeId(),
                                    nodeId,
                                    req.threadId(),
                                    req.version(),
                                    0,
                                    /*tx*/true,
                                    tx.implicitSingle(),
                                    null
                                );
                        }

                        // Double-check in case if sender node left the grid.
                        if (ctx.discovery().node(req.nearNodeId()) == null) {
                            if (log.isDebugEnabled())
                                log.debug("Node requesting lock left grid (lock request will be ignored): " + req);

                            if (tx != null)
                                tx.rollback();

                            return null;
                        }

                        // Entry is legit.
                        break;
                    }
                    catch (GridCacheEntryRemovedException ignored) {
                        assert entry.obsoleteVersion() != null : "Obsolete flag not set on removed entry: " +
                            entry;

                        if (log.isDebugEnabled())
                            log.debug("Received entry removed exception (will retry on renewed entry): " + entry);

                        if (tx != null) {
                            tx.clearEntry(entry.key());

                            if (log.isDebugEnabled())
                                log.debug("Cleared removed entry from remote transaction (will retry) [entry=" +
                                    entry + ", tx=" + tx + ']');
                        }
                    }
                }
            }
        }
        else {
            String err = "Failed to acquire deployment class loader for message: " + req;

            U.warn(log, err);

            throw new GridException(err);
        }

        return tx;
    }

    /**
     * @param nodeId Node ID.
     * @param res Response.
     */
    private void processPrepareResponse(UUID nodeId, GridNearTxPrepareResponse<K, V> res) {
        GridNearTxPrepareFuture<K, V> fut = (GridNearTxPrepareFuture<K, V>)ctx.mvcc().<GridCacheTxEx<K, V>>future(
            res.version(), res.futureId());

        if (fut == null) {
            if (log.isDebugEnabled())
                log.debug("Failed to find future for prepare response [sender=" + nodeId + ", res=" + res + ']');

            return;
        }

        fut.onResult(nodeId, res);
    }

    /**
     * @param nodeId Node ID.
     * @param res Response.
     */
    private void processFinishResponse(UUID nodeId, GridNearTxFinishResponse<K, V> res) {
        ctx.tm().onFinishedRemote(nodeId, res.threadId());

        GridNearTxFinishFuture<K, V> fut = (GridNearTxFinishFuture<K, V>)ctx.mvcc().<GridCacheTx>future(
            res.xid(), res.futureId());

        if (fut == null) {
            if (log.isDebugEnabled())
                log.debug("Failed to find future for finish response [sender=" + nodeId + ", res=" + res + ']');

            return;
        }

        fut.onResult(nodeId, res);
    }

    /**
     * @param nodeId Node ID.
     * @param res Response.
     */
    private void processLockResponse(UUID nodeId, GridNearLockResponse<K, V> res) {
        assert nodeId != null;
        assert res != null;

        GridNearLockFuture<K, V> fut = (GridNearLockFuture<K, V>)ctx.mvcc().<Boolean>future(res.version(),
            res.futureId());

        if (fut != null)
            fut.onResult(nodeId, res);
    }

    /** {@inheritDoc} */
    @Override public GridCacheTxLocalAdapter<K, V> newTx(boolean implicit, boolean implicitSingle,
        GridCacheTxConcurrency concurrency, GridCacheTxIsolation isolation, long timeout, boolean invalidate,
        boolean syncCommit, boolean syncRollback, boolean swapOrOffheapEnabled, boolean storeEnabled, int txSize,
        @Nullable Object grpLockKey, boolean partLock) {
        // Use null as subject ID for transactions if subject per call is not set.
        GridCacheProjectionImpl<K, V> prj = ctx.projectionPerCall();

        UUID subjId = prj == null ? null : prj.subjectId();

        return new GridNearTxLocal<>(ctx, implicit, implicitSingle, concurrency, isolation, timeout,
<<<<<<< HEAD
            invalidate, syncCommit, syncRollback, swapOrOffheapEnabled, storeEnabled, txSize, grpLockKey, partLock);
=======
            invalidate, syncCommit, syncRollback, swapEnabled, storeEnabled, txSize, grpLockKey, partLock, subjId);
>>>>>>> fe245b2e
    }

    /** {@inheritDoc} */
    @Override protected GridFuture<Boolean> lockAllAsync(Collection<? extends K> keys, long timeout,
        GridCacheTxLocalEx<K, V> tx, boolean isInvalidate, boolean isRead, boolean retval,
        GridCacheTxIsolation isolation, GridPredicate<GridCacheEntry<K, V>>[] filter) {
        GridNearLockFuture<K, V> fut = new GridNearLockFuture<>(ctx, keys, (GridNearTxLocal<K, V>)tx, isRead,
            retval, timeout, filter);

        if (!ctx.mvcc().addFuture(fut))
            throw new IllegalStateException("Duplicate future ID: " + fut);

        fut.map();

        return fut;
    }

    /**
     * @param e Transaction entry.
     * @return {@code True} if entry is locally mapped as a primary or back up node.
     */
    protected boolean isNearLocallyMapped(GridCacheEntryEx<K, V> e, long topVer) {
        return F.contains(ctx.affinity().nodes(e.key(), topVer), ctx.localNode());
    }

    /**
     *
     * @param e Entry to evict if it qualifies for eviction.
     * @param obsoleteVer Obsolete version.
     * @param topVer Topology version.
     * @return {@code True} if attempt was made to evict the entry.
     */
    protected boolean evictNearEntry(GridCacheEntryEx<K, V> e, GridCacheVersion obsoleteVer, long topVer) {
        assert e != null;
        assert obsoleteVer != null;

        if (isNearLocallyMapped(e, topVer)) {
            if (log.isDebugEnabled())
                log.debug("Evicting dht-local entry from near cache [entry=" + e + ", tx=" + this + ']');

            if (e.markObsolete(obsoleteVer))
                return true;
        }

        return false;
    }

    /** {@inheritDoc} */
    @Override public void unlockAll(Collection<? extends K> keys, GridPredicate<GridCacheEntry<K, V>>[] filter) {
        if (keys.isEmpty())
            return;

        try {
            GridCacheVersion ver = null;

            int keyCnt = -1;

            Map<GridNode, GridNearUnlockRequest<K, V>> map = null;

            Collection<K> locKeys = new LinkedList<>();

            for (K key : keys) {
                while (true) {
                    GridDistributedCacheEntry<K, V> entry = peekExx(key);

                    if (entry == null || !ctx.isAll(entry.wrap(false), filter))
                        break; // While.

                    try {
                        GridCacheMvccCandidate<K> cand = entry.candidate(ctx.nodeId(), Thread.currentThread().getId());

                        long topVer = -1;

                        if (cand != null) {
                            assert cand.nearLocal() : "Got non-near-local candidate in near cache: " + cand;

                            ver = cand.version();

                            if (map == null) {
                                Collection<GridNode> affNodes = CU.allNodes(ctx, cand.topologyVersion());

                                if (F.isEmpty(affNodes))
                                    return;

                                keyCnt = (int)Math.ceil((double)keys.size() / affNodes.size());

                                map = new HashMap<>(affNodes.size());
                            }

                            topVer = cand.topologyVersion();

                            // Send request to remove from remote nodes.
                            GridNode primary = ctx.affinity().primary(key, topVer);

                            GridNearUnlockRequest<K, V> req = map.get(primary);

                            if (req == null) {
                                map.put(primary, req = new GridNearUnlockRequest<>(keyCnt));

                                req.version(ver);
                            }

                            // Remove candidate from local node first.
                            GridCacheMvccCandidate<K> rmv = entry.removeLock();

                            if (rmv != null) {
                                if (!rmv.reentry()) {
                                    if (ver != null && !ver.equals(rmv.version()))
                                        throw new GridException("Failed to unlock (if keys were locked separately, " +
                                            "then they need to be unlocked separately): " + keys);

                                    if (!primary.isLocal()) {
                                        assert req != null;

                                        req.addKey(
                                            entry.key(),
                                            entry.getOrMarshalKeyBytes(),
                                            ctx);
                                    }
                                    else
                                        locKeys.add(key);

                                    if (log.isDebugEnabled())
                                        log.debug("Removed lock (will distribute): " + rmv);
                                }
                                else if (log.isDebugEnabled())
                                    log.debug("Current thread still owns lock (or there are no other nodes)" +
                                        " [lock=" + rmv + ", curThreadId=" + Thread.currentThread().getId() + ']');
                            }
                        }

                        assert topVer != -1 || cand == null;

                        if (topVer == -1)
                            topVer = ctx.affinity().affinityTopologyVersion();

                        ctx.evicts().touch(entry, topVer);

                        break;
                    }
                    catch (GridCacheEntryRemovedException ignore) {
                        if (log.isDebugEnabled())
                            log.debug("Attempted to unlock removed entry (will retry): " + entry);
                    }
                }
            }

            if (ver == null)
                return;

            for (Map.Entry<GridNode, GridNearUnlockRequest<K, V>> mapping : map.entrySet()) {
                GridNode n = mapping.getKey();

                GridDistributedUnlockRequest<K, V> req = mapping.getValue();

                if (n.isLocal())
                    dht.removeLocks(ctx.nodeId(), req.version(), locKeys, true);
                else if (!F.isEmpty(req.keyBytes()) || !F.isEmpty(req.keys()))
                    // We don't wait for reply to this message.
                    ctx.io().send(n, req);
            }
        }
        catch (GridException ex) {
            U.error(log, "Failed to unlock the lock for keys: " + keys, ex);
        }
    }

    /**
     * Removes locks regardless of whether they are owned or not for given
     * version and keys.
     *
     * @param ver Lock version.
     * @param keys Keys.
     */
    @SuppressWarnings({"unchecked"})
    public void removeLocks(GridCacheVersion ver, Collection<? extends K> keys) {
        if (keys.isEmpty())
            return;

        try {
            int keyCnt = -1;

            Map<GridNode, GridNearUnlockRequest<K, V>> map = null;

            for (K key : keys) {
                // Send request to remove from remote nodes.
                GridNearUnlockRequest<K, V> req = null;

                while (true) {
                    GridDistributedCacheEntry<K, V> entry = peekExx(key);

                    try {
                        if (entry != null) {
                            GridCacheMvccCandidate<K> cand = entry.candidate(ver);

                            if (cand != null) {
                                if (map == null) {
                                    Collection<GridNode> affNodes = CU.allNodes(ctx, cand.topologyVersion());

                                    if (F.isEmpty(affNodes))
                                        return;

                                    keyCnt = (int)Math.ceil((double)keys.size() / affNodes.size());

                                    map = new HashMap<>(affNodes.size());
                                }

                                GridNode primary = ctx.affinity().primary(key, cand.topologyVersion());

                                if (!primary.isLocal()) {
                                    req = map.get(primary);

                                    if (req == null) {
                                        map.put(primary, req = new GridNearUnlockRequest<>(keyCnt));

                                        req.version(ver);
                                    }
                                }

                                // Remove candidate from local node first.
                                if (entry.removeLock(cand.version())) {
                                    if (primary.isLocal()) {
                                        dht.removeLocks(primary.id(), ver, F.asList(key), true);

                                        assert req == null;

                                        continue;
                                    }

                                    req.addKey(
                                        entry.key(),
                                        entry.getOrMarshalKeyBytes(),
                                        ctx);
                                }
                            }
                        }

                        break;
                    }
                    catch (GridCacheEntryRemovedException ignored) {
                        if (log.isDebugEnabled())
                            log.debug("Attempted to remove lock from removed entry (will retry) [rmvVer=" +
                                ver + ", entry=" + entry + ']');
                    }
                }
            }

            if (map == null || map.isEmpty())
                return;

            Collection<GridCacheVersion> committed = ctx.tm().committedVersions(ver);
            Collection<GridCacheVersion> rolledback = ctx.tm().rolledbackVersions(ver);

            for (Map.Entry<GridNode, GridNearUnlockRequest<K, V>> mapping : map.entrySet()) {
                GridNode n = mapping.getKey();

                GridDistributedUnlockRequest<K, V> req = mapping.getValue();

                if (!F.isEmpty(req.keyBytes()) || !F.isEmpty(req.keys())) {
                    req.completedVersions(committed, rolledback);

                    // We don't wait for reply to this message.
                    ctx.io().send(n, req);
                }
            }
        }
        catch (GridException ex) {
            U.error(log, "Failed to unlock the lock for keys: " + keys, ex);
        }
    }

    /** {@inheritDoc} */
    @Override public void onDeferredDelete(GridCacheEntryEx<K, V> entry, GridCacheVersion ver) {
        assert false : "Should not be called";
    }

    /** {@inheritDoc} */
    @Override public String toString() {
        return S.toString(GridNearTransactionalCache.class, this);
    }
}<|MERGE_RESOLUTION|>--- conflicted
+++ resolved
@@ -654,11 +654,7 @@
         UUID subjId = prj == null ? null : prj.subjectId();
 
         return new GridNearTxLocal<>(ctx, implicit, implicitSingle, concurrency, isolation, timeout,
-<<<<<<< HEAD
-            invalidate, syncCommit, syncRollback, swapOrOffheapEnabled, storeEnabled, txSize, grpLockKey, partLock);
-=======
-            invalidate, syncCommit, syncRollback, swapEnabled, storeEnabled, txSize, grpLockKey, partLock, subjId);
->>>>>>> fe245b2e
+            invalidate, syncCommit, syncRollback, swapOrOffheapEnabled, storeEnabled, txSize, grpLockKey, partLock, subjId);
     }
 
     /** {@inheritDoc} */
