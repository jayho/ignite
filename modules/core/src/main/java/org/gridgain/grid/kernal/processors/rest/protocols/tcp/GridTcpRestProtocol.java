/* @java.file.header */

/*  _________        _____ __________________        _____
 *  __  ____/___________(_)______  /__  ____/______ ____(_)_______
 *  _  / __  __  ___/__  / _  __  / _  / __  _  __ `/__  / __  __ \
 *  / /_/ /  _  /    _  /  / /_/ /  / /_/ /  / /_/ / _  /  _  / / /
 *  \____/   /_/     /_/   \_,__/   \____/   \__,_/  /_/   /_/ /_/
 */

package org.gridgain.grid.kernal.processors.rest.protocols.tcp;

import org.gridgain.client.marshaller.*;
import org.gridgain.client.ssl.*;
import org.gridgain.grid.*;
import org.gridgain.grid.kernal.*;
import org.gridgain.grid.kernal.processors.rest.*;
import org.gridgain.grid.kernal.processors.rest.client.message.*;
import org.gridgain.grid.kernal.processors.rest.protocols.*;
import org.gridgain.grid.marshaller.*;
import org.gridgain.grid.marshaller.jdk.*;
import org.gridgain.grid.spi.*;
import org.gridgain.grid.util.direct.*;
import org.gridgain.grid.util.nio.*;
import org.gridgain.grid.util.nio.ssl.*;
import org.gridgain.grid.util.typedef.internal.*;
import org.jetbrains.annotations.*;

import javax.net.ssl.*;
import java.io.*;
import java.net.*;
import java.nio.*;
import java.util.*;

/**
 * TCP binary protocol implementation.
 */
public class GridTcpRestProtocol extends GridRestProtocolAdapter {
    /** Server. */
    private GridNioServer<GridClientMessage> srv;

    /** JDK marshaller. */
    private final GridMarshaller jdkMarshaller = new GridJdkMarshaller();

<<<<<<< HEAD
    /** Client marshaller. */
    private GridClientMarshaller marsh;

=======
>>>>>>> 50acba01
    /** Message reader. */
    private final GridNioMessageReader msgReader = new GridNioMessageReader() {
        @Override public boolean read(@Nullable UUID nodeId, GridTcpCommunicationMessageAdapter msg, ByteBuffer buf) {
            assert msg != null;
            assert buf != null;

            msg.messageReader(this, nodeId);

            return msg.readFrom(buf);
        }
    };

    /** Message writer. */
    private final GridNioMessageWriter msgWriter = new GridNioMessageWriter() {
        @Override public boolean write(@Nullable UUID nodeId, GridTcpCommunicationMessageAdapter msg, ByteBuffer buf) {
            assert msg != null;
            assert buf != null;

            msg.messageWriter(this, nodeId);

            return msg.writeTo(buf);
        }

        @Override public int writeFully(@Nullable UUID nodeId, GridTcpCommunicationMessageAdapter msg, OutputStream out,
            ByteBuffer buf) throws IOException {
            assert msg != null;
            assert out != null;
            assert buf != null;
            assert buf.hasArray();

            msg.messageWriter(this, nodeId);

            boolean finished = false;
            int cnt = 0;

            while (!finished) {
                finished = msg.writeTo(buf);

                out.write(buf.array(), 0, buf.position());

                cnt += buf.position();

                buf.clear();
            }

            return cnt;
        }
    };

    /** @param ctx Context. */
    public GridTcpRestProtocol(GridKernalContext ctx) {
        super(ctx);
    }

    /**
     * @return JDK marshaller.
     */
    GridMarshaller jdkMarshaller() {
        return jdkMarshaller;
    }

    /**
     * Returns marshaller.
     *
<<<<<<< HEAD
     * @return Marshaller.
     */
    GridClientMarshaller marshaller() {
=======
     * @param ses Session.
     * @return Marshaller.
     */
    GridClientMarshaller marshaller(GridNioSession ses) {
        GridClientMarshaller marsh = ses.meta(MARSHALLER.ordinal());

        assert marsh != null;

>>>>>>> 50acba01
        return marsh;
    }

    /**
     * @param ses Session.
     * @return Whether portable marshaller is used.
     */
    boolean portableMode(GridNioSession ses) {
        return ctx.portable().isPortable(marshaller(ses));
    }

    /** {@inheritDoc} */
    @Override public String name() {
        return "TCP binary";
    }

    /** {@inheritDoc} */
    @SuppressWarnings("BusyWait")
    @Override public void start(final GridRestProtocolHandler hnd) throws GridException {
        assert hnd != null;

        GridClientConnectionConfiguration cfg = ctx.config().getClientConnectionConfiguration();

        assert cfg != null;
<<<<<<< HEAD

        marsh = cfg.getMarshaller();
=======
>>>>>>> 50acba01

        GridNioServerListener<GridClientMessage> lsnr = new GridTcpRestNioListener(log, this, hnd, ctx);

        GridNioParser parser = new GridTcpRestDirectParser(this, msgReader);

        try {
            host = resolveRestTcpHost(ctx.config());

            SSLContext sslCtx = null;

            if (cfg.isRestTcpSslEnabled()) {
                GridSslContextFactory factory = cfg.getRestTcpSslContextFactory();

                if (factory == null)
                    // Thrown SSL exception instead of GridException for writing correct warning message into log.
                    throw new SSLException("SSL is enabled, but SSL context factory is not specified.");

                sslCtx = factory.createSslContext();
            }

            int lastPort = cfg.getRestTcpPort() + cfg.getRestPortRange() - 1;

            for (port = cfg.getRestTcpPort(); port <= lastPort; port++) {
                if (startTcpServer(host, port, lsnr, parser, sslCtx, cfg)) {
                    if (log.isInfoEnabled())
                        log.info(startInfo());

                    return;
                }
            }

            U.warn(log, "Failed to start TCP binary REST server (possibly all ports in range are in use) " +
                "[firstPort=" + cfg.getRestTcpPort() + ", lastPort=" + lastPort + ", host=" + host + ']');
        }
        catch (SSLException e) {
            U.warn(log, "Failed to start " + name() + " protocol on port " + port + ": " + e.getMessage(),
                "Failed to start " + name() + " protocol on port " + port + ". Check if SSL context factory is " +
                    "properly configured.");
        }
        catch (IOException e) {
            U.warn(log, "Failed to start " + name() + " protocol on port " + port + ": " + e.getMessage(),
                "Failed to start " + name() + " protocol on port " + port + ". " +
                    "Check restTcpHost configuration property.");
        }
    }

    /** {@inheritDoc} */
    @Override public void stop() {
        if (srv != null) {
            ctx.ports().deregisterPorts(getClass());

            srv.stop();
        }

        if (log.isInfoEnabled())
            log.info(stopInfo());
    }

    /**
     * Resolves host for REST TCP server using grid configuration.
     *
     * @param cfg Grid configuration.
     * @return REST host.
     * @throws IOException If failed to resolve REST host.
     */
    private InetAddress resolveRestTcpHost(GridConfiguration cfg) throws IOException {
        String host = cfg.getClientConnectionConfiguration().getRestTcpHost();

        if (host == null)
            host = cfg.getLocalHost();

        return U.resolveLocalHost(host);
    }

    /**
     * Tries to start server with given parameters.
     *
     * @param hostAddr Host on which server should be bound.
     * @param port Port on which server should be bound.
     * @param lsnr Server message listener.
     * @param parser Server message parser.
     * @param sslCtx SSL context in case if SSL is enabled.
     * @param cfg Configuration for other parameters.
     * @return {@code True} if server successfully started, {@code false} if port is used and
     *      server was unable to start.
     */
    private boolean startTcpServer(InetAddress hostAddr, int port, GridNioServerListener<GridClientMessage> lsnr,
        GridNioParser parser, @Nullable SSLContext sslCtx, GridClientConnectionConfiguration cfg) {
        try {
            GridNioFilter codec = new GridNioCodecFilter(parser, log, true);

            GridNioFilter[] filters;

            if (sslCtx != null) {
                GridNioSslFilter sslFilter = new GridNioSslFilter(sslCtx, log);

                sslFilter.directMode(true);

                boolean auth = cfg.isRestTcpSslClientAuth();

                sslFilter.wantClientAuth(auth);

                sslFilter.needClientAuth(auth);

                filters = new GridNioFilter[] {
                    codec,
                    sslFilter
                };
            }
            else
                filters = new GridNioFilter[] { codec };

            srv = GridNioServer.<GridClientMessage>builder()
                .address(hostAddr)
                .port(port)
                .listener(lsnr)
                .logger(log)
                .selectorCount(cfg.getRestTcpSelectorCount())
                .gridName(ctx.gridName())
                .tcpNoDelay(cfg.isRestTcpNoDelay())
                .directBuffer(cfg.isRestTcpDirectBuffer())
                .byteOrder(ByteOrder.nativeOrder())
                .socketSendBufferSize(cfg.getRestTcpSendBufferSize())
                .socketReceiveBufferSize(cfg.getRestTcpReceiveBufferSize())
                .sendQueueLimit(cfg.getRestTcpSendQueueLimit())
                .filters(filters)
                .directMode(true)
                .messageWriter(msgWriter)
                .build();

            srv.idleTimeout(cfg.getRestIdleTimeout());

            srv.start();

            ctx.ports().registerPort(port, GridPortProtocol.TCP, getClass());

            return true;
        }
        catch (GridException e) {
            if (log.isDebugEnabled())
                log.debug("Failed to start " + name() + " protocol on port " + port + ": " + e.getMessage());

            return false;
        }
    }

    /** {@inheritDoc} */
    @Override protected String getAddressPropertyName() {
        return GridNodeAttributes.ATTR_REST_TCP_ADDRS;
    }

    /** {@inheritDoc} */
    @Override protected String getHostNamePropertyName() {
        return GridNodeAttributes.ATTR_REST_TCP_HOST_NAMES;
    }

    /** {@inheritDoc} */
    @Override protected String getPortPropertyName() {
        return GridNodeAttributes.ATTR_REST_TCP_PORT;
    }
}<|MERGE_RESOLUTION|>--- conflicted
+++ resolved
@@ -31,6 +31,8 @@
 import java.nio.*;
 import java.util.*;
 
+import static org.gridgain.grid.util.nio.GridNioSessionMetaKey.*;
+
 /**
  * TCP binary protocol implementation.
  */
@@ -41,12 +43,6 @@
     /** JDK marshaller. */
     private final GridMarshaller jdkMarshaller = new GridJdkMarshaller();
 
-<<<<<<< HEAD
-    /** Client marshaller. */
-    private GridClientMarshaller marsh;
-
-=======
->>>>>>> 50acba01
     /** Message reader. */
     private final GridNioMessageReader msgReader = new GridNioMessageReader() {
         @Override public boolean read(@Nullable UUID nodeId, GridTcpCommunicationMessageAdapter msg, ByteBuffer buf) {
@@ -111,11 +107,6 @@
     /**
      * Returns marshaller.
      *
-<<<<<<< HEAD
-     * @return Marshaller.
-     */
-    GridClientMarshaller marshaller() {
-=======
      * @param ses Session.
      * @return Marshaller.
      */
@@ -124,7 +115,6 @@
 
         assert marsh != null;
 
->>>>>>> 50acba01
         return marsh;
     }
 
@@ -149,11 +139,6 @@
         GridClientConnectionConfiguration cfg = ctx.config().getClientConnectionConfiguration();
 
         assert cfg != null;
-<<<<<<< HEAD
-
-        marsh = cfg.getMarshaller();
-=======
->>>>>>> 50acba01
 
         GridNioServerListener<GridClientMessage> lsnr = new GridTcpRestNioListener(log, this, hnd, ctx);
 
