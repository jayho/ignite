/* @java.file.header */

/*  _________        _____ __________________        _____
 *  __  ____/___________(_)______  /__  ____/______ ____(_)_______
 *  _  / __  __  ___/__  / _  __  / _  / __  _  __ `/__  / __  __ \
 *  / /_/ /  _  /    _  /  / /_/ /  / /_/ /  / /_/ / _  /  _  / / /
 *  \____/   /_/     /_/   \_,__/   \____/   \__,_/  /_/   /_/ /_/
 */

package org.gridgain.grid.kernal.processors.cache;

import org.gridgain.grid.*;
import org.gridgain.grid.cache.*;
import org.gridgain.grid.dr.*;
import org.gridgain.grid.dr.cache.receiver.*;
import org.gridgain.grid.kernal.processors.dr.*;
import org.gridgain.grid.lang.*;
import org.gridgain.grid.logger.*;
import org.gridgain.grid.util.*;
import org.gridgain.grid.util.typedef.*;
import org.gridgain.grid.util.typedef.internal.*;
import org.gridgain.grid.util.future.*;
import org.gridgain.grid.util.lang.*;
import org.gridgain.grid.util.tostring.*;
import org.jetbrains.annotations.*;

import java.io.*;
import java.util.*;
import java.util.concurrent.*;
import java.util.concurrent.atomic.*;
import java.util.concurrent.locks.*;

<<<<<<< HEAD
import static org.gridgain.grid.events.GridEventType.EVT_CACHE_OBJECT_READ;
=======
import static org.gridgain.grid.events.GridEventType.*;
>>>>>>> 994f211e
import static org.gridgain.grid.kernal.processors.cache.GridCacheTxEx.FinalizationStatus.*;
import static org.gridgain.grid.kernal.processors.cache.GridCacheUtils.*;
import static org.gridgain.grid.cache.GridCacheTxConcurrency.*;
import static org.gridgain.grid.cache.GridCacheTxIsolation.*;
import static org.gridgain.grid.cache.GridCacheTxState.*;
import static org.gridgain.grid.kernal.processors.cache.GridCacheOperation.*;

/**
 * Managed transaction adapter.
 */
public abstract class GridCacheTxAdapter<K, V> extends GridMetadataAwareAdapter
    implements GridCacheTxEx<K, V>, Externalizable {
    /** */
    private static final long serialVersionUID = 0L;

    /** Static logger to avoid re-creation. */
    private static final AtomicReference<GridLogger> logRef = new AtomicReference<>();

    /** Logger. */
    protected static GridLogger log;

    /** Transaction ID. */
    @GridToStringInclude
    protected GridCacheVersion xidVer;

    /** Entries write version. */
    @GridToStringInclude
    protected GridCacheVersion writeVer;

    /** Implicit flag. */
    @GridToStringInclude
    protected boolean implicit;

    /** Implicit with one key flag. */
    @GridToStringInclude
    protected boolean implicitSingle;

    /** Local flag. */
    @GridToStringInclude
    protected boolean loc;

    /** Thread ID. */
    @GridToStringInclude
    protected long threadId;

    /** Transaction start time. */
    @GridToStringInclude
    protected long startTime = U.currentTimeMillis();

    /** Node ID. */
    @GridToStringInclude
    protected UUID nodeId;

    /** Transaction counter value at the start of transaction. */
    @GridToStringInclude
    protected GridCacheVersion startVer;

    /** Cache registry. */
    @GridToStringExclude
    protected GridCacheContext<K, V> cctx;

    /**
     * End version (a.k.a. <tt>'tnc'</tt> or <tt>'transaction number counter'</tt>)
     * assigned to this transaction at the end of write phase.
     */
    @GridToStringInclude
    protected GridCacheVersion endVer;

    /** Isolation. */
    @GridToStringInclude
    protected GridCacheTxIsolation isolation = READ_COMMITTED;

    /** Concurrency. */
    @GridToStringInclude
    protected GridCacheTxConcurrency concurrency = PESSIMISTIC;

    /** Transaction timeout. */
    @GridToStringInclude
    protected long timeout;

    /** Invalidate flag. */
    protected volatile boolean invalidate;

    /** Invalidation flag for system invalidations (not user-based ones). */
    private boolean sysInvalidate;

    /** */
    protected boolean swapOrOffheapEnabled;

    /** */
    protected boolean storeEnabled;

    /** Internal flag. */
    protected boolean internal;

    /** */
    protected boolean onePhaseCommit;

    /** Commit version. */
    private AtomicReference<GridCacheVersion> commitVer = new AtomicReference<>(null);

    /** Done marker. */
    protected final AtomicBoolean isDone = new AtomicBoolean(false);

    /** */
    private AtomicReference<FinalizationStatus> finalizing = new AtomicReference<>(NONE);

    /** Preparing flag. */
    private AtomicBoolean preparing = new AtomicBoolean();

    /** */
    private Set<Integer> invalidParts = new GridLeanSet<>();

    /** Recover writes. */
    private Collection<GridCacheTxEntry<K, V>> recoveryWrites;

    /**
     * Transaction state. Note that state is not protected, as we want to
     * always use {@link #state()} and {@link #state(GridCacheTxState)}
     * methods.
     */
    @GridToStringInclude
    private volatile GridCacheTxState state = ACTIVE;

    /** Timed out flag. */
    private volatile boolean timedOut;

    /** */
    protected int txSize;

    /** Group lock key, if any. */
    protected Object grpLockKey;

    /** */
    @GridToStringExclude
    private AtomicReference<GridFutureAdapter<GridCacheTx>> finFut =
        new AtomicReference<>();

    /** Topology version. */
    private AtomicLong topVer = new AtomicLong(-1);

    /** Mutex. */
    private final Lock lock = new ReentrantLock();

    /** Lock condition. */
    private final Condition cond = lock.newCondition();

    /** Subject ID initiated this transaction. */
    protected UUID subjId;

    /** Task name hash code. */
    protected int taskNameHash;

    /** Task name. */
    protected String taskName;

    /**
     * Empty constructor required for {@link Externalizable}.
     */
    protected GridCacheTxAdapter() {
        // No-op.
    }

    /**
     * @param cctx Cache registry.
     * @param xidVer Transaction ID.
     * @param implicit Implicit flag.
     * @param implicitSingle Implicit with one key flag.
     * @param loc Local flag.
     * @param concurrency Concurrency.
     * @param isolation Isolation.
     * @param timeout Timeout.
     * @param invalidate Invalidation policy.
     * @param swapOrOffheapEnabled Whether to use swap storage.
     * @param storeEnabled Whether to use read/write through.
     * @param txSize Transaction size.
     * @param grpLockKey Group lock key if this is group-lock transaction.
     */
    protected GridCacheTxAdapter(
        GridCacheContext<K, V> cctx,
        GridCacheVersion xidVer,
        boolean implicit,
        boolean implicitSingle,
        boolean loc,
        GridCacheTxConcurrency concurrency,
        GridCacheTxIsolation isolation,
        long timeout,
        boolean invalidate,
        boolean swapOrOffheapEnabled,
        boolean storeEnabled,
        int txSize,
        @Nullable Object grpLockKey,
        @Nullable UUID subjId,
        int taskNameHash
    ) {
        assert xidVer != null;
        assert cctx != null;

        this.cctx = cctx;
        this.xidVer = xidVer;
        this.implicit = implicit;
        this.implicitSingle = implicitSingle;
        this.loc = loc;
        this.concurrency = concurrency;
        this.isolation = isolation;
        this.timeout = timeout;
        this.invalidate = invalidate;
        this.swapOrOffheapEnabled = swapOrOffheapEnabled;
        this.storeEnabled = storeEnabled;
        this.txSize = txSize;
        this.grpLockKey = grpLockKey;
        this.subjId = subjId;
        this.taskNameHash = taskNameHash;

        startVer = cctx.versions().last();

        nodeId = cctx.discovery().localNode().id();

        threadId = Thread.currentThread().getId();

        log = U.logger(cctx.kernalContext(), logRef, this);
    }

    /**
     * @param cctx Cache registry.
     * @param nodeId Node ID.
     * @param xidVer Transaction ID.
     * @param startVer Start version mark.
     * @param threadId Thread ID.
     * @param concurrency Concurrency.
     * @param isolation Isolation.
     * @param timeout Timeout.
     * @param invalidate Invalidation policy.
     * @param swapOrOffheapEnabled Swap enabled flag.
     * @param storeEnabled Store enabled (read/write through) flag.
     * @param txSize Transaction size.
     * @param grpLockKey Group lock key if this is group-lock transaction.
     */
    protected GridCacheTxAdapter(
        GridCacheContext<K, V> cctx,
        UUID nodeId,
        GridCacheVersion xidVer,
        GridCacheVersion startVer,
        long threadId,
        GridCacheTxConcurrency concurrency,
        GridCacheTxIsolation isolation,
        long timeout,
        boolean invalidate,
        boolean swapOrOffheapEnabled,
        boolean storeEnabled,
        int txSize,
        @Nullable Object grpLockKey,
        @Nullable UUID subjId,
        int taskNameHash
    ) {
        this.cctx = cctx;
        this.nodeId = nodeId;
        this.threadId = threadId;
        this.xidVer = xidVer;
        this.startVer = startVer;
        this.concurrency = concurrency;
        this.isolation = isolation;
        this.timeout = timeout;
        this.invalidate = invalidate;
        this.swapOrOffheapEnabled = swapOrOffheapEnabled;
        this.storeEnabled = storeEnabled;
        this.txSize = txSize;
        this.grpLockKey = grpLockKey;
        this.subjId = subjId;
        this.taskNameHash = taskNameHash;

        implicit = false;
        implicitSingle = false;
        loc = false;

        log = U.logger(cctx.kernalContext(), logRef, this);
    }

    /**
     * Acquires lock.
     */
    @SuppressWarnings({"LockAcquiredButNotSafelyReleased"})
    protected final void lock() {
        lock.lock();
    }

    /**
     * Releases lock.
     */
    protected final void unlock() {
        lock.unlock();
    }

    /**
     * Signals all waiters.
     */
    protected final void signalAll() {
        cond.signalAll();
    }

    /**
     * Waits for signal.
     *
     * @throws InterruptedException If interrupted.
     */
    protected final void awaitSignal() throws InterruptedException {
        cond.await();
    }

    /**
     * Waits for signal.
     *
     * @param ms Time to wait.
     * @return {@code True} if signal occurred.
     * @throws InterruptedException If interrupted.
     */
    protected final boolean awaitSignal(long ms) throws InterruptedException {
        return cond.await(ms, TimeUnit.MILLISECONDS);
    }

    /**
     * Checks whether near cache should be updated.
     *
     * @return Flag indicating whether near cache should be updated.
     */
    protected boolean updateNearCache() {
        return false;
    }

    /** {@inheritDoc} */
    @Override public Collection<GridCacheTxEntry<K, V>> optimisticLockEntries() {
        assert optimistic();

        if (!groupLock())
            return writeEntries();
        else {
            if (!F.isEmpty(invalidParts)) {
                assert invalidParts.size() == 1 : "Only one partition expected for group lock transaction " +
                    "[tx=" + this + ", invalidParts=" + invalidParts + ']';
                assert groupLockEntry() == null : "Group lock key should be rejected " +
                    "[tx=" + this + ", groupLockEntry=" + groupLockEntry() + ']';
                assert F.isEmpty(writeMap()) : "All entries should be rejected for group lock transaction " +
                    "[tx=" + this + ", writes=" + writeMap() + ']';

                return Collections.emptyList();
            }

            GridCacheTxEntry<K, V> grpLockEntry = groupLockEntry();

            assert grpLockEntry != null || (near() && !local()):
                "Group lock entry was not enlisted into transaction [tx=" + this +
                ", grpLockKey=" + groupLockKey() + ']';

            return grpLockEntry == null ?
                Collections.<GridCacheTxEntry<K,V>>emptyList() :
                Collections.singletonList(grpLockEntry);
        }
    }

    /**
     * @param recoveryWrites Recover write entries.
     */
    public void recoveryWrites(Collection<GridCacheTxEntry<K, V>> recoveryWrites) {
        this.recoveryWrites = recoveryWrites;
    }

    /**
     * @return Recover write entries.
     */
    @Override public Collection<GridCacheTxEntry<K, V>> recoveryWrites() {
        return recoveryWrites;
    }

    /**
     * This method uses unchecked assignment to cast group lock key entry to transaction generic signature.
     *
     * @return Group lock tx entry.
     */
    @SuppressWarnings("unchecked")
    public GridCacheTxEntry<K, V> groupLockEntry() {
        return ((GridCacheTxAdapter)this).entry(groupLockKey());
    }

    /** {@inheritDoc} */
    @Override public UUID otherNodeId() {
        return null;
    }

    /** {@inheritDoc} */
    @Override public UUID subjectId() {
        if (subjId != null)
            return subjId;

        return originatingNodeId();
    }

    /** {@inheritDoc} */
    @Override public int taskNameHash() {
        return taskNameHash;
    }

    /** {@inheritDoc} */
    @Override public long topologyVersion() {
        long res = topVer.get();

        if (res == -1)
            return cctx.affinity().affinityTopologyVersion();

        return res;
    }

    /** {@inheritDoc} */
    @Override public long topologyVersion(long topVer) {
        this.topVer.compareAndSet(-1, topVer);

        return this.topVer.get();
    }

    /** {@inheritDoc} */
    @Override public boolean markPreparing() {
        return preparing.compareAndSet(false, true);
    }

    /**
     * @return {@code True} if marked.
     */
    @Override public boolean markFinalizing(FinalizationStatus status) {
        boolean res;

        switch (status) {
            case USER_FINISH:
                res = finalizing.compareAndSet(NONE, USER_FINISH);

                break;

            case RECOVERY_WAIT:
                finalizing.compareAndSet(NONE, RECOVERY_WAIT);

                FinalizationStatus cur = finalizing.get();

                res = cur == RECOVERY_WAIT || cur == RECOVERY_FINISH;

                break;

            case RECOVERY_FINISH:
                FinalizationStatus old = finalizing.get();

                res = old != USER_FINISH && finalizing.compareAndSet(old, status);

                break;

            default:
                throw new IllegalArgumentException("Cannot set finalization status: " + status);

        }

        if (res) {
            if (log.isDebugEnabled())
                log.debug("Marked transaction as finalized: " + this);
        }
        else {
            if (log.isDebugEnabled())
                log.debug("Transaction was not marked finalized: " + this);
        }

        return res;
    }

    /**
     * @return Finalization status.
     */
    protected FinalizationStatus finalizationStatus() {
        return finalizing.get();
    }

    /**
     * @return {@code True} if transaction has at least one key enlisted.
     */
    public abstract boolean isStarted();

    /** {@inheritDoc} */
    @Override public boolean groupLock() {
        return grpLockKey != null;
    }

    /** {@inheritDoc} */
    @Override public Object groupLockKey() {
        return grpLockKey;
    }

    /** {@inheritDoc} */
    @Override public int size() {
        return txSize;
    }

    /**
     * @return Logger.
     */
    protected GridLogger log() {
        return log;
    }

    /** {@inheritDoc} */
    @Override public boolean near() {
        return false;
    }

    /** {@inheritDoc} */
    @Override public boolean implicit() {
        return implicit;
    }

    /** {@inheritDoc} */
    @Override public boolean implicitSingle() {
        return implicitSingle;
    }

    /** {@inheritDoc} */
    @Override public boolean local() {
        return loc;
    }

    /** {@inheritDoc} */
    @Override public final boolean user() {
        return !implicit() && local() && !dht() && !internal();
    }

    /** {@inheritDoc} */
    @Override public boolean dht() {
        return false;
    }

    /** {@inheritDoc} */
    @Override public boolean colocated() {
        return false;
    }

    /** {@inheritDoc} */
    @Override public boolean replicated() {
        return false;
    }

    /** {@inheritDoc} */
    @Override public boolean enforceSerializable() {
        return true;
    }

    /** {@inheritDoc} */
    @Override public boolean syncCommit() {
        return false;
    }

    /** {@inheritDoc} */
    @Override public boolean syncRollback() {
        return false;
    }

    /** {@inheritDoc} */
    @Override public GridUuid xid() {
        return xidVer.asGridUuid();
    }

    /** {@inheritDoc} */
    @Override public Set<Integer> invalidPartitions() {
        return invalidParts;
    }

    /** {@inheritDoc} */
    @Override public void addInvalidPartition(int part) {
        invalidParts.add(part);

        if (log.isDebugEnabled())
            log.debug("Added invalid partition for transaction [part=" + part + ", tx=" + this + ']');
    }

    /** {@inheritDoc} */
    @Override public GridCacheVersion ownedVersion(K key) {
        return null;
    }

    /** {@inheritDoc} */
    @Override public long startTime() {
        return startTime;
    }

    /**
     * Gets remaining allowed transaction time.
     *
     * @return Remaining transaction time.
     */
    @Override public long remainingTime() {
        if (timeout() <= 0)
            return -1;

        long timeLeft = timeout() - (U.currentTimeMillis() - startTime());

        if (timeLeft < 0)
            return 0;

        return timeLeft;
    }

    /**
     * @return Lock timeout.
     */
    protected long lockTimeout() {
        long timeout = remainingTime();

        return timeout < 0 ? 0 : timeout == 0 ? -1 : timeout;
    }

    /** {@inheritDoc} */
    @Override public GridCacheVersion xidVersion() {
        return xidVer;
    }

    /** {@inheritDoc} */
    @Override public long threadId() {
        return threadId;
    }

    /** {@inheritDoc} */
    @Override public UUID nodeId() {
        return nodeId;
    }

    /** {@inheritDoc} */
    @Override public GridCacheTxIsolation isolation() {
        return isolation;
    }

    /** {@inheritDoc} */
    @Override public GridCacheTxConcurrency concurrency() {
        return concurrency;
    }

    /** {@inheritDoc} */
    @Override public long timeout() {
        return timeout;
    }

    /** {@inheritDoc} */
    @Override public long timeout(long timeout) {
        if (isStarted())
            throw new IllegalStateException("Cannot change timeout after transaction has started: " + this);

        long old = this.timeout;

        this.timeout = timeout;

        return old;
    }

    /** {@inheritDoc} */
    @SuppressWarnings("SimplifiableIfStatement")
    @Override public boolean ownsLock(GridCacheEntryEx<K, V> entry) throws GridCacheEntryRemovedException {
        GridCacheTxEntry<K, V> txEntry = entry(entry.key());

        GridCacheVersion explicit = txEntry == null ? null : txEntry.explicitVersion();

        assert !txEntry.groupLockEntry() || groupLock() : "Can not have group-locked tx entries in " +
            "non-group-lock transactions [txEntry=" + txEntry + ", tx=" + this + ']';

        return local() && !cctx.isDht() ?
            entry.lockedByThread(threadId()) || (explicit != null && entry.lockedBy(explicit)) :
            // If candidate is not there, then lock was explicit.
            // Otherwise, check if entry is owned by version.
            !entry.hasLockCandidate(xidVersion()) || entry.lockedBy(xidVersion());
    }

    /** {@inheritDoc} */
    @SuppressWarnings("SimplifiableIfStatement")
    @Override public boolean ownsLockUnsafe(GridCacheEntryEx<K, V> entry) {
        GridCacheTxEntry<K, V> txEntry = entry(entry.key());

        GridCacheVersion explicit = txEntry == null ? null : txEntry.explicitVersion();

        assert !txEntry.groupLockEntry() || groupLock() : "Can not have group-locked tx entries in " +
            "non-group-lock transactions [txEntry=" + txEntry + ", tx=" + this + ']';

        return local() && !cctx.isDht() ?
            entry.lockedByThreadUnsafe(threadId()) || (explicit != null && entry.lockedByUnsafe(explicit)) :
            // If candidate is not there, then lock was explicit.
            // Otherwise, check if entry is owned by version.
            !entry.hasLockCandidateUnsafe(xidVersion()) || entry.lockedByUnsafe(xidVersion());
    }

    /** {@inheritDoc} */
    @Override public GridCacheTxState state() {
        return state;
    }

    /** {@inheritDoc} */
    @Override public boolean setRollbackOnly() {
        return state(MARKED_ROLLBACK);
    }

    /**
     * @return {@code True} if rollback only flag is set.
     */
    @Override public boolean isRollbackOnly() {
        return state == MARKED_ROLLBACK || state == ROLLING_BACK || state == ROLLED_BACK;
    }

    /** {@inheritDoc} */
    @Override public boolean done() {
        return isDone.get();
    }

    /**
     * @return Commit version.
     */
    @Override public GridCacheVersion commitVersion() {
        initCommitVersion();

        return commitVer.get();
    }

    /**
     * @param commitVer Commit version.
     * @return {@code True} if set to not null value.
     */
    @Override public boolean commitVersion(GridCacheVersion commitVer) {
        return commitVer != null && this.commitVer.compareAndSet(null, commitVer);
    }

    /**
     *
     */
    public void initCommitVersion() {
        if (commitVer.get() == null)
            commitVer.compareAndSet(null, xidVer);
    }

    /**
     *
     */
    @Override public void close() throws GridException {
        GridCacheTxState state = state();

        if (state != ROLLING_BACK && state != ROLLED_BACK && state != COMMITTING && state != COMMITTED)
            rollback();

        awaitCompletion();
    }

    /** {@inheritDoc} */
    @Override public boolean needsCompletedVersions() {
        return false;
    }

    /** {@inheritDoc} */
    @Override public void completedVersions(GridCacheVersion base, Collection<GridCacheVersion> committed,
        Collection<GridCacheVersion> txs) {
        /* No-op. */
    }

    /**
     * Awaits transaction completion.
     *
     * @throws GridException If waiting failed.
     */
    protected void awaitCompletion() throws GridException {
        lock();

        try {
            while (!done())
                awaitSignal();
        }
        catch (InterruptedException e) {
            Thread.currentThread().interrupt();

            if (!done())
                throw new GridException("Got interrupted while waiting for transaction to complete: " + this, e);
        }
        finally {
            unlock();
        }
    }

    /** {@inheritDoc} */
    @Override public boolean internal() {
        return internal;
    }

    /**
     * @param key Key.
     * @return {@code True} if key is internal.
     */
    protected boolean checkInternal(K key) {
        if (key instanceof GridCacheInternal) {
            internal = true;

            return true;
        }

        return false;
    }

    /**
     * @param onePhaseCommit {@code True} if transaction commit should be performed in short-path way.
     */
    public void onePhaseCommit(boolean onePhaseCommit) {
        this.onePhaseCommit = onePhaseCommit;
    }

    /**
     * @return Fast commit flag.
     */
    @Override public boolean onePhaseCommit() {
        return onePhaseCommit;
    }

    /** {@inheritDoc} */
    @Override public boolean optimistic() {
        return concurrency == OPTIMISTIC;
    }

    /** {@inheritDoc} */
    @Override public boolean pessimistic() {
        return concurrency == PESSIMISTIC;
    }

    /** {@inheritDoc} */
    @Override public boolean serializable() {
        return isolation == SERIALIZABLE;
    }

    /** {@inheritDoc} */
    @Override public boolean repeatableRead() {
        return isolation == REPEATABLE_READ;
    }

    /** {@inheritDoc} */
    @Override public boolean readCommitted() {
        return isolation == READ_COMMITTED;
    }

    /** {@inheritDoc} */
    @Override public boolean state(GridCacheTxState state) {
        return state(state, false);
    }

    /** {@inheritDoc} */
    @SuppressWarnings("ExternalizableWithoutPublicNoArgConstructor")
    @Override public GridFuture<GridCacheTx> finishFuture() {
        GridFutureAdapter<GridCacheTx> fut = finFut.get();

        if (fut == null) {
            fut = new GridFutureAdapter<GridCacheTx>(cctx.kernalContext()) {
                @Override public String toString() {
                    return S.toString(GridFutureAdapter.class, this, "tx", GridCacheTxAdapter.this);
                }
            };

            if (!finFut.compareAndSet(null, fut))
                fut = finFut.get();
        }

        assert fut != null;

        if (isDone.get())
            fut.onDone(this);

        return fut;
    }

    /**
     *
     * @param state State to set.
     * @param timedOut Timeout flag.
     * @return {@code True} if state changed.
     */
    @SuppressWarnings({"TooBroadScope"})
    private boolean state(GridCacheTxState state, boolean timedOut) {
        boolean valid = false;

        GridCacheTxState prev;

        boolean notify = false;

        lock();

        try {
            prev = this.state;

            switch (state) {
                case ACTIVE: {
                    valid = false;

                    break;
                } // Active is initial state and cannot be transitioned to.
                case PREPARING: {
                    valid = prev == ACTIVE;

                    break;
                }
                case PREPARED: {
                    valid = prev == PREPARING;

                    break;
                }
                case COMMITTING: {
                    valid = prev == PREPARED;

                    break;
                }

                case UNKNOWN: {
                    if (isDone.compareAndSet(false, true))
                        notify = true;

                    valid = prev == ROLLING_BACK || prev == COMMITTING;

                    break;
                }

                case COMMITTED: {
                    if (isDone.compareAndSet(false, true))
                        notify = true;

                    valid = prev == COMMITTING;

                    break;
                }

                case ROLLED_BACK: {
                    if (isDone.compareAndSet(false, true))
                        notify = true;

                    valid = prev == ROLLING_BACK;

                    break;
                }

                case MARKED_ROLLBACK: {
                    valid = prev == ACTIVE || prev == PREPARING || prev == PREPARED || prev == COMMITTING;

                    break;
                }

                case ROLLING_BACK: {
                    valid =
                        prev == ACTIVE || prev == MARKED_ROLLBACK || prev == PREPARING ||
                            prev == PREPARED || (prev == COMMITTING && local() && !dht());

                    break;
                }
            }

            if (valid) {
                this.state = state;
                this.timedOut = timedOut;

                if (log.isDebugEnabled())
                    log.debug("Changed transaction state [prev=" + prev + ", new=" + this.state + ", tx=" + this + ']');

                // Notify of state change.
                signalAll();
            }
            else {
                if (log.isDebugEnabled())
                    log.debug("Invalid transaction state transition [invalid=" + state + ", cur=" + this.state +
                        ", tx=" + this + ']');
            }
        }
        finally {
            unlock();
        }

        if (notify) {
            GridFutureAdapter<GridCacheTx> fut = finFut.get();

            if (fut != null)
                fut.onDone(this);
        }

        if (valid) {
            // Seal transactions maps.
            if (state != ACTIVE)
                seal();

            cctx.tm().onTxStateChange(prev, state, this);
        }

        return valid;
    }

    /** {@inheritDoc} */
    @Override public GridCacheVersion startVersion() {
        return startVer;
    }

    /** {@inheritDoc} */
    @Override public GridCacheVersion endVersion() {
        return endVer;
    }

    /** {@inheritDoc} */
    @Override public void endVersion(GridCacheVersion endVer) {
        this.endVer = endVer;
    }

    /** {@inheritDoc} */
    @Override public GridCacheVersion writeVersion() {
        return writeVer == null ? commitVersion() : writeVer;
    }

    /** {@inheritDoc} */
    @Override public void writeVersion(GridCacheVersion writeVer) {
        this.writeVer = writeVer;
    }

    /** {@inheritDoc} */
    @Override public GridUuid timeoutId() {
        return xidVer.asGridUuid();
    }

    /** {@inheritDoc} */
    @Override public long endTime() {
        long endTime = timeout == 0 ? Long.MAX_VALUE : startTime + timeout;

        return endTime > 0 ? endTime : endTime < 0 ? Long.MAX_VALUE : endTime;
    }

    /** {@inheritDoc} */
    @Override public void onTimeout() {
        state(MARKED_ROLLBACK, true);
    }

    /** {@inheritDoc} */
    @Override public boolean timedOut() {
        return timedOut;
    }

    /** {@inheritDoc} */
    @Override public void invalidate(boolean invalidate) {
        if (isStarted() && !dht())
            throw new IllegalStateException("Cannot change invalidation flag after transaction has started: " + this);

        this.invalidate = invalidate;
    }

    /** {@inheritDoc} */
    @Override public boolean isInvalidate() {
        return invalidate;
    }

    /** {@inheritDoc} */
    @Override public boolean isSystemInvalidate() {
        return sysInvalidate;
    }

    /** {@inheritDoc} */
    @Override public void systemInvalidate(boolean sysInvalidate) {
        this.sysInvalidate = sysInvalidate;
    }

    /** {@inheritDoc} */
    @Nullable @Override public Map<UUID, Collection<UUID>> transactionNodes() {
        return null;
    }

    /** {@inheritDoc} */
    @Nullable @Override public GridCacheVersion nearXidVersion() {
        return null;
    }

    /**
     * @param txEntry Entry to process.
     * @param metrics {@code True} if metrics should be updated.
     * @return Tuple containing transformation results.
     * @throws GridException If failed to get previous value for transform.
     * @throws GridCacheEntryRemovedException If entry was concurrently deleted.
     */
    protected GridTuple3<GridCacheOperation, V, byte[]> applyTransformClosures(GridCacheTxEntry<K, V> txEntry,
        boolean metrics) throws GridCacheEntryRemovedException, GridException {
        if (isSystemInvalidate())
            return F.t(cctx.isStoreEnabled() ? RELOAD : DELETE, null, null);
        if (F.isEmpty(txEntry.transformClosures()))
            return F.t(txEntry.op(), txEntry.value(), txEntry.valueBytes());
        else {
            try {
                boolean recordEvt = cctx.events().isRecordable(EVT_CACHE_OBJECT_READ);

                V val = txEntry.hasValue() ? txEntry.value() :
                    txEntry.cached().innerGet(this,
                        /*swap*/false,
                        /*read through*/false,
                        /*fail fast*/true,
                        /*unmarshal*/true,
                        /*metrics*/metrics,
<<<<<<< HEAD
                        /*event*/false,
                        /*subjId*/null, // Passing null because event is not generated.
                        /**closure name */null, // Passing null because event is not generated.
                        /**taskName*/null,// Passing null because event is not generated.
=======
                        /*event*/recordEvt,
                        /*subjId*/subjId,
                        /**closure name */recordEvt ? F.first(txEntry.transformClosures()) : null,
>>>>>>> 994f211e
                        CU.<K, V>empty());

                try {
                    // TODO: GG-8999: Is it fine?
                    boolean recordEvt = cctx.events().isRecordable(EVT_CACHE_OBJECT_READ);

                    GridCacheMvccCandidate<K> owner = recordEvt ? txEntry.cached().anyOwner() : null;

                    for (GridClosure<V, V> clos : txEntry.transformClosures()) {
                        V newVal = clos.apply(val);

                        if (recordEvt) {
                            cctx.events().addEvent(txEntry.cached().partition(), txEntry.key(),
                                this, owner, EVT_CACHE_OBJECT_READ,
                                newVal, newVal != null, val, val != null,
                                subjId, clos.getClass().getName(), resolveTaskName());
                        }

                        val = newVal;
                    }
                }
                catch (Throwable e) {
                    throw new GridRuntimeException("Transform closure must not throw any exceptions " +
                        "(transaction will be invalidated)", e);
                }

                GridCacheOperation op = val == null ? DELETE : UPDATE;

                return F.t(op, val, null);
            }
            catch (GridCacheFilterFailedException e) {
                assert false : "Empty filter failed for innerGet: " + e;

                return null;
            }
        }
    }

    /**
     * @return Resolves task name.
     */
    public String resolveTaskName() {
        if (taskName != null)
            return taskName;

        return (taskName = cctx.kernalContext().task().resolveTaskName(taskNameHash));
    }

    /**
     * Resolve DR conflict.
     *
     * @param op Initially proposed operation.
     * @param key Key.
     * @param newVal New value.
     * @param newValBytes New value bytes.
     * @param newTtl New TTL.
     * @param newDrExpireTime New explicit DR expire time.
     * @param newVer New version.
     * @param old Old entry.
     * @return Tuple with adjusted operation type and conflict context.
     * @throws GridException In case of eny exception.
     * @throws GridCacheEntryRemovedException If entry got removed.
     */
    protected GridBiTuple<GridCacheOperation, GridDrReceiverConflictContextImpl<K, V>> drResolveConflict(
        GridCacheOperation op, K key, V newVal, byte[] newValBytes, long newTtl, long newDrExpireTime,
        GridCacheVersion newVer, GridCacheEntryEx<K, V> old) throws GridException, GridCacheEntryRemovedException {
        GridDrReceiverCacheConfiguration drRcvCfg = cctx.config().getDrReceiverConfiguration();

        assert drRcvCfg != null;

        GridDrReceiverCacheConflictResolverMode mode = drRcvCfg.getConflictResolverMode();

        assert mode != null;

        // Construct old entry info.
        GridDrEntry<K, V> oldEntry = old.drEntry();

        // Construct new entry info.
        if (newVal == null && newValBytes != null)
            newVal = cctx.marshaller().unmarshal(newValBytes, cctx.deploy().globalLoader());

        long newExpireTime = newDrExpireTime >= 0L ? newDrExpireTime : CU.toExpireTime(newTtl);

        GridDrEntry<K, V> newEntry = new GridDrPlainEntry<>(key, newVal, newTtl, newExpireTime, newVer);

        GridDrReceiverConflictContextImpl<K, V> ctx = cctx.drResolveConflict(key, oldEntry, newEntry);

        if (ctx.isMerge()) {
            V resVal = ctx.mergeValue();

            if ((op == CREATE || op == UPDATE) && resVal == null)
                op = DELETE;
            else if (op == DELETE && resVal != null)
                op = old.isNewLocked() ? CREATE : UPDATE;
        }

        return F.t(op, ctx);
    }

    /**
     * @param e Transaction entry.
     * @param primaryOnly Flag to include backups into check or not.
     * @return {@code True} if entry is locally mapped as a primary or back up node.
     */
    protected boolean isNearLocallyMapped(GridCacheTxEntry<K, V> e, boolean primaryOnly) {
        if (!near())
            return false;

        // Try to take either entry-recorded primary node ID,
        // or transaction node ID from near-local transactions.
        UUID nodeId = e.nodeId() == null ? local() ? this.nodeId :  null : e.nodeId();

        if (nodeId != null && nodeId.equals(cctx.nodeId()))
            return true;

        GridCacheEntryEx<K, V> cached = e.cached();

        int part = cached != null ? cached.partition() : cctx.affinity().partition(e.key());

        Collection<GridNode> affNodes = cctx.affinity().nodes(part, topologyVersion());

        e.locallyMapped(F.contains(affNodes, cctx.localNode()));

        if (primaryOnly) {
            GridNode primary = F.first(affNodes);

            if (primary == null && !isAffinityNode(cctx.config()))
                return false;

            assert primary != null : "Primary node is null for affinity nodes: " + affNodes;

            return primary.isLocal();
        }
        else
            return e.locallyMapped();
    }

    /**
     * @param e Entry to evict if it qualifies for eviction.
     * @param primaryOnly Flag to try to evict only on primary node.
     * @return {@code True} if attempt was made to evict the entry.
     * @throws GridException If failed.
     */
    protected boolean evictNearEntry(GridCacheTxEntry<K, V> e, boolean primaryOnly) throws GridException {
        assert e != null;

        if (isNearLocallyMapped(e, primaryOnly)) {
            GridCacheEntryEx<K, V> cached = e.cached();

            if (log.isDebugEnabled())
                log.debug("Evicting dht-local entry from near cache [entry=" + cached + ", tx=" + this + ']');

            if (cached != null && cached.markObsolete(xidVer))
                return true;
        }

        return false;
    }

    /** {@inheritDoc} */
    @Override public void writeExternal(ObjectOutput out) throws IOException {
        writeExternalMeta(out);

        out.writeObject(xidVer);
        out.writeBoolean(invalidate);
        out.writeLong(timeout);
        out.writeLong(threadId);
        out.writeLong(startTime);

        U.writeUuid(out, nodeId);

        out.write(isolation.ordinal());
        out.write(concurrency.ordinal());
        out.write(state().ordinal());
    }

    /** {@inheritDoc} */
    @Override public void readExternal(ObjectInput in) throws IOException, ClassNotFoundException {
        readExternalMeta(in);

        xidVer = (GridCacheVersion)in.readObject();
        invalidate = in.readBoolean();
        timeout = in.readLong();
        threadId = in.readLong();
        startTime = in.readLong();

        nodeId = U.readUuid(in);

        isolation = GridCacheTxIsolation.fromOrdinal(in.read());
        concurrency = GridCacheTxConcurrency.fromOrdinal(in.read());

        state = GridCacheTxState.fromOrdinal(in.read());
    }

    /**
     * Reconstructs object on unmarshalling.
     *
     * @return Reconstructed object.
     * @throws ObjectStreamException Thrown in case of unmarshalling error.
     */
    protected Object readResolve() throws ObjectStreamException {
        return new TxShadow(
            xidVer.asGridUuid(),
            nodeId,
            threadId,
            startTime,
            isolation,
            concurrency,
            invalidate,
            implicit,
            timeout,
            state(),
            isRollbackOnly()
        );
    }

    /** {@inheritDoc} */
    @Override public boolean equals(Object o) {
        return o == this || (o instanceof GridCacheTxAdapter && xidVer.equals(((GridCacheTxAdapter)o).xidVer));
    }

    /** {@inheritDoc} */
    @Override public int hashCode() {
        return xidVer.hashCode();
    }

    /** {@inheritDoc} */
    @Override public String toString() {
        return GridToStringBuilder.toString(GridCacheTxAdapter.class, this,
            "duration", (U.currentTimeMillis() - startTime) + "ms", "grpLock", groupLock(),
            "onePhaseCommit", onePhaseCommit);
    }

    /**
     * Transaction shadow class to be used for deserialization.
     */
    private static class TxShadow extends GridMetadataAwareAdapter implements GridCacheTx {
        /** */
        private static final long serialVersionUID = 0L;

        /** Xid. */
        private final GridUuid xid;

        /** Node ID. */
        private final UUID nodeId;

        /** Thread ID. */
        private final long threadId;

        /** Start time. */
        private final long startTime;

        /** Transaction isolation. */
        private final GridCacheTxIsolation isolation;

        /** Concurrency. */
        private final GridCacheTxConcurrency concurrency;

        /** Invalidate flag. */
        private final boolean invalidate;

        /** Timeout. */
        private final long timeout;

        /** State. */
        private final GridCacheTxState state;

        /** Rollback only flag. */
        private final boolean rollbackOnly;

        /** Implicit flag. */
        private final boolean implicit;

        /**
         * @param xid Xid.
         * @param nodeId Node ID.
         * @param threadId Thread ID.
         * @param startTime Start time.
         * @param isolation Isolation.
         * @param concurrency Concurrency.
         * @param invalidate Invalidate flag.
         * @param implicit Implicit flag.
         * @param timeout Transaction timeout.
         * @param state Transaction state.
         * @param rollbackOnly Rollback-only flag.
         */
        TxShadow(GridUuid xid, UUID nodeId, long threadId, long startTime, GridCacheTxIsolation isolation,
            GridCacheTxConcurrency concurrency, boolean invalidate, boolean implicit, long timeout,
            GridCacheTxState state, boolean rollbackOnly) {
            this.xid = xid;
            this.nodeId = nodeId;
            this.threadId = threadId;
            this.startTime = startTime;
            this.isolation = isolation;
            this.concurrency = concurrency;
            this.invalidate = invalidate;
            this.implicit = implicit;
            this.timeout = timeout;
            this.state = state;
            this.rollbackOnly = rollbackOnly;
        }

        /** {@inheritDoc} */
        @Override public GridUuid xid() {
            return xid;
        }

        /** {@inheritDoc} */
        @Override public UUID nodeId() {
            return nodeId;
        }

        /** {@inheritDoc} */
        @Override public long threadId() {
            return threadId;
        }

        /** {@inheritDoc} */
        @Override public long startTime() {
            return startTime;
        }

        /** {@inheritDoc} */
        @Override public GridCacheTxIsolation isolation() {
            return isolation;
        }

        /** {@inheritDoc} */
        @Override public GridCacheTxConcurrency concurrency() {
            return concurrency;
        }

        /** {@inheritDoc} */
        @Override public boolean isInvalidate() {
            return invalidate;
        }

        /** {@inheritDoc} */
        @Override public boolean implicit() {
            return implicit;
        }

        /** {@inheritDoc} */
        @Override public long timeout() {
            return timeout;
        }

        /** {@inheritDoc} */
        @Override public GridCacheTxState state() {
            return state;
        }

        /** {@inheritDoc} */
        @Override public boolean isRollbackOnly() {
            return rollbackOnly;
        }

        /** {@inheritDoc} */
        @Override public long timeout(long timeout) {
            throw new IllegalStateException("Deserialized transaction can only be used as read-only.");
        }

        /** {@inheritDoc} */
        @Override public boolean setRollbackOnly() {
            throw new IllegalStateException("Deserialized transaction can only be used as read-only.");
        }

        /** {@inheritDoc} */
        @Override public void commit() {
            throw new IllegalStateException("Deserialized transaction can only be used as read-only.");
        }

        /** {@inheritDoc} */
        @Override public void close() {
            throw new IllegalStateException("Deserialized transaction can only be used as read-only.");
        }

        /** {@inheritDoc} */
        @Override public GridFuture<GridCacheTx> commitAsync() {
            throw new IllegalStateException("Deserialized transaction can only be used as read-only.");
        }

        /** {@inheritDoc} */
        @Override public void rollback() {
            throw new IllegalStateException("Deserialized transaction can only be used as read-only.");
        }

        /** {@inheritDoc} */
        @Override public boolean equals(Object o) {
            return this == o || o instanceof GridCacheTx && xid.equals(((GridCacheTx)o).xid());
        }

        /** {@inheritDoc} */
        @Override public int hashCode() {
            return xid.hashCode();
        }

        /** {@inheritDoc} */
        @Override public String toString() {
            return S.toString(TxShadow.class, this);
        }
    }
}<|MERGE_RESOLUTION|>--- conflicted
+++ resolved
@@ -30,11 +30,7 @@
 import java.util.concurrent.atomic.*;
 import java.util.concurrent.locks.*;
 
-<<<<<<< HEAD
-import static org.gridgain.grid.events.GridEventType.EVT_CACHE_OBJECT_READ;
-=======
 import static org.gridgain.grid.events.GridEventType.*;
->>>>>>> 994f211e
 import static org.gridgain.grid.kernal.processors.cache.GridCacheTxEx.FinalizationStatus.*;
 import static org.gridgain.grid.kernal.processors.cache.GridCacheUtils.*;
 import static org.gridgain.grid.cache.GridCacheTxConcurrency.*;
@@ -1127,36 +1123,15 @@
                         /*fail fast*/true,
                         /*unmarshal*/true,
                         /*metrics*/metrics,
-<<<<<<< HEAD
-                        /*event*/false,
-                        /*subjId*/null, // Passing null because event is not generated.
-                        /**closure name */null, // Passing null because event is not generated.
-                        /**taskName*/null,// Passing null because event is not generated.
-=======
                         /*event*/recordEvt,
                         /*subjId*/subjId,
                         /**closure name */recordEvt ? F.first(txEntry.transformClosures()) : null,
->>>>>>> 994f211e
+                        resolveTaskName(),
                         CU.<K, V>empty());
 
                 try {
-                    // TODO: GG-8999: Is it fine?
-                    boolean recordEvt = cctx.events().isRecordable(EVT_CACHE_OBJECT_READ);
-
-                    GridCacheMvccCandidate<K> owner = recordEvt ? txEntry.cached().anyOwner() : null;
-
-                    for (GridClosure<V, V> clos : txEntry.transformClosures()) {
-                        V newVal = clos.apply(val);
-
-                        if (recordEvt) {
-                            cctx.events().addEvent(txEntry.cached().partition(), txEntry.key(),
-                                this, owner, EVT_CACHE_OBJECT_READ,
-                                newVal, newVal != null, val, val != null,
-                                subjId, clos.getClass().getName(), resolveTaskName());
-                        }
-
-                        val = newVal;
-                    }
+                    for (GridClosure<V, V> clos : txEntry.transformClosures())
+                        val = clos.apply(val);
                 }
                 catch (Throwable e) {
                     throw new GridRuntimeException("Transform closure must not throw any exceptions " +
