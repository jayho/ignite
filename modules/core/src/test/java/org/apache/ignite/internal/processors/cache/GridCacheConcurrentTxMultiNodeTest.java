/*
 * Licensed to the Apache Software Foundation (ASF) under one or more
 * contributor license agreements.  See the NOTICE file distributed with
 * this work for additional information regarding copyright ownership.
 * The ASF licenses this file to You under the Apache License, Version 2.0
 * (the "License"); you may not use this file except in compliance with
 * the License.  You may obtain a copy of the License at
 *
 *      http://www.apache.org/licenses/LICENSE-2.0
 *
 * Unless required by applicable law or agreed to in writing, software
 * distributed under the License is distributed on an "AS IS" BASIS,
 * WITHOUT WARRANTIES OR CONDITIONS OF ANY KIND, either express or implied.
 * See the License for the specific language governing permissions and
 * limitations under the License.
 */

package org.apache.ignite.internal.processors.cache;

import org.apache.ignite.*;
import org.apache.ignite.cache.*;
import org.apache.ignite.cache.affinity.*;
import org.apache.ignite.cache.eviction.lru.*;
import org.apache.ignite.cache.query.annotations.*;
import org.apache.ignite.cluster.*;
import org.apache.ignite.compute.*;
import org.apache.ignite.configuration.*;
import org.apache.ignite.internal.*;
import org.apache.ignite.internal.processors.cache.query.*;
import org.apache.ignite.internal.processors.cache.distributed.dht.*;
import org.apache.ignite.internal.processors.cache.distributed.near.*;
import org.apache.ignite.internal.processors.cache.query.*;
import org.apache.ignite.internal.util.*;
import org.apache.ignite.internal.util.typedef.*;
import org.apache.ignite.lang.*;
import org.apache.ignite.resources.*;
import org.apache.ignite.spi.discovery.tcp.*;
import org.apache.ignite.spi.discovery.tcp.ipfinder.*;
import org.apache.ignite.spi.discovery.tcp.ipfinder.vm.*;
import org.apache.ignite.testframework.junits.common.*;
import org.apache.ignite.transactions.*;
import org.jetbrains.annotations.*;

import java.io.*;
import java.util.*;
import java.util.concurrent.*;
import java.util.concurrent.atomic.*;

import static org.apache.ignite.cache.CacheDistributionMode.*;
import static org.apache.ignite.cache.CacheMode.*;
import static org.apache.ignite.cache.CachePreloadMode.*;
import static org.apache.ignite.cache.CacheWriteSynchronizationMode.*;
import static org.apache.ignite.transactions.TransactionConcurrency.*;
import static org.apache.ignite.transactions.TransactionIsolation.*;

/**
 *
 */
public class GridCacheConcurrentTxMultiNodeTest extends GridCommonAbstractTest {
    /** IP finder. */
    private static final TcpDiscoveryIpFinder ipFinder = new TcpDiscoveryVmIpFinder(true);

    /** Timers. */
    private static final ConcurrentMap<Thread, ConcurrentMap<String, T5<Long, Long, Long, IgniteUuid, Object>>> timers =
        new ConcurrentHashMap<>();

    /** */
    private static final long PRINT_FREQ = 10000;

    /** */
    private static final GridAtomicLong lastPrint = new GridAtomicLong();

    /** */
    private static final IgnitePredicate<ClusterNode> serverNode = new P1<ClusterNode>() {
        @Override public boolean apply(ClusterNode n) {
            String gridName = G.ignite(n.id()).name();

            return gridName != null && gridName.contains("server");
        }
    };

    /** */
    private static final IgnitePredicate<ClusterNode> clientNode = new P1<ClusterNode>() {
        @Override public boolean apply(ClusterNode n) {
            String gridName = G.ignite(n.id()).name();

            return gridName != null && gridName.contains("client");
        }
    };

    /** */
    private CacheMode mode = PARTITIONED;

    /** */
    private boolean cacheOn;

    /** {@inheritDoc} */
    @Override protected IgniteConfiguration getConfiguration(String gridName) throws Exception {
        IgniteConfiguration c = super.getConfiguration(gridName);

        c.getTransactionConfiguration().setDefaultTxConcurrency(PESSIMISTIC);
        c.getTransactionConfiguration().setDefaultTxIsolation(REPEATABLE_READ);

        AtomicConfiguration atomicCfg = new AtomicConfiguration();

        atomicCfg.setAtomicSequenceReserveSize(100000);
        atomicCfg.setCacheMode(mode);

        c.setAtomicConfiguration(atomicCfg);

        if (cacheOn) {
            CacheConfiguration cc = defaultCacheConfiguration();

            cc.setCacheMode(mode);
            cc.setDistributionMode(PARTITIONED_ONLY);
            cc.setEvictionPolicy(new CacheLruEvictionPolicy(1000));
            cc.setEvictSynchronized(false);
            cc.setEvictNearSynchronized(false);
            cc.setSwapEnabled(false);
            cc.setWriteSynchronizationMode(FULL_SYNC);
            cc.setPreloadMode(NONE);

            c.setCacheConfiguration(cc);
        }
        else
            c.setCacheConfiguration();

        TcpDiscoverySpi disco = new TcpDiscoverySpi();

        disco.setIpFinder(ipFinder);

        c.setDiscoverySpi(disco);

        c.setPeerClassLoadingEnabled(false);

        // Enable tracing.
//        Logger.getLogger("org.apache.ignite.kernal.processors.cache.GridCacheDgcManager.trace").setLevel(Level.DEBUG);

        return c;
    }

    /** {@inheritDoc} */
    @Override protected long getTestTimeout() {
        return Long.MAX_VALUE;
    }

    /**
     * @throws Exception If failed.
     */
    public void testEvictions() throws Exception {
        try {
            cacheOn = true;

            Ignite srvr1 = startGrid("server1");

            srvr1.atomicSequence("ID", 0, true);

            startGrid("server2");

            cacheOn = false;

            // Client processes count.
            int clientCnt = 8;

            for (int i = 1; i <= clientCnt; i++)
                startGrid("client" + i);

            Collection<ClusterNode> srvrNodes = srvr1.cluster().forPredicate(serverNode).nodes();
            Collection<ClusterNode> clientNodes = srvr1.cluster().forPredicate(clientNode).nodes();

            assert srvrNodes.size() == 2;

            // Threads count per each client process.
            int threadCnt = 2;

            int srvrMaxNoTerminals = threadCnt / srvrNodes.size();

            if (srvrMaxNoTerminals *  srvrNodes.size() != threadCnt) {
                threadCnt = srvrMaxNoTerminals * srvrNodes.size();

                info("Using " + threadCnt + " threads instead to ensure equal distribution of terminals");
            }

            Collection<Callable<Object>> clients = new ArrayList<>(threadCnt * clientCnt);

            info("No of servers: " + srvrNodes.size());
            info("No of clients: " + clientNodes.size());
            info("Thread count: " + threadCnt);
            info("Max number of terminals / server: " + srvrMaxNoTerminals);

            // Distribute terminals evenly across all servers
            for (ClusterNode node : srvrNodes) {
                UUID srvrId = node.id();

                info(">>> Node ID: " + srvrId);

                int terminalsPerSrvr = 0;

                int tid = 0; // Terminal ID.

                while (true) {
                    String terminalId = String.valueOf(++tid);

                    // Server partition cache
                    UUID mappedId = srvr1.cluster().mapKeyToNode(null, terminalId).id();

                    if (!srvrId.equals(mappedId))
                        continue;

                    info("Affinity mapping [key=" + terminalId + ", nodeId=" + mappedId + ']');

                    for (int i = 1; i <= clientCnt; i++)
                        clients.add(new Client(G.ignite("client" + i), terminalId, srvrId));

                    info("Terminal ID: " + terminalId);

                    terminalsPerSrvr++;

                    if (terminalsPerSrvr == srvrMaxNoTerminals)
                        break;
                }
            }

            displayReqCount();

            ExecutorService pool = Executors.newFixedThreadPool(clients.size());

            pool.invokeAll(clients);

            Thread.sleep(Long.MAX_VALUE);
        }
        finally {
            stopAllGrids();
        }
    }

    /**
     *
     */
    private void displayReqCount() {
        new Thread(new Runnable() {
            @SuppressWarnings({"BusyWait", "InfiniteLoopStatement"})
            @Override public void run() {
                int interval = 10;

                while (true) {
                    long cnt0 = Client.txCnt.get();
                    long lt0 = Client.latency.get();

                    try {
                        Thread.sleep(interval * 1000);
                    }
                    catch (InterruptedException e) {
                        e.printStackTrace();
                    }

                    long cnt1 = Client.txCnt.get();
                    long lt1 = Client.latency.get();

                    info(">>>");
                    info(">>> Transaction/s: " + (cnt1 - cnt0) / interval);
                    info(">>> Avg Latency: " + ((cnt1 - cnt0) > 0 ? (lt1 - lt0) / (cnt1 - cnt0) + "ms" : "invalid"));
                    info(">>> Max Submit Time: " + Client.submitTime.getAndSet(0));

                    try {
                        PerfJob.printTimers();
                    }
                    catch (Exception e) {
                        e.printStackTrace();
                    }
                }
            }
        }).start();
    }

    /**
     *
     */
    private static class Client implements Callable<Object> {
        /** */
        private static AtomicLong txCnt = new AtomicLong();

        /** */
        private static AtomicLong latency = new AtomicLong();

        /** */
        private static GridAtomicLong submitTime = new GridAtomicLong();


        /** */
        private Ignite g;

        /** */
        private String terminalId;

        /** */
        private UUID nodeId;

        /**
         * @param g Grid.
         * @param terminalId Terminal ID.
         * @param nodeId Node ID.
         */
        private Client(Ignite g, String terminalId, UUID nodeId) {
            this.g = g;
            this.terminalId = terminalId;
            this.nodeId = nodeId;
        }

        /** {@inheritDoc} */
        @SuppressWarnings({"InfiniteLoopStatement"})
        @Override public Object call() throws Exception {
            while (true) {
                try {
                    long t0 = System.currentTimeMillis();

                    long submitTime1 = t0;

                    IgniteCompute comp = g.compute(g.cluster().forPredicate(serverNode)).withAsync();

                    comp.execute(RequestTask.class, new Message(terminalId, nodeId));

                    ComputeTaskFuture<Void> f1 = comp.future();

                    submitTime.setIfGreater(System.currentTimeMillis() - submitTime1);

                    f1.get();

                    submitTime1 = System.currentTimeMillis();

                    comp.execute(ResponseTask.class, new Message(terminalId, nodeId));

                    ComputeTaskFuture<Void> f2 = comp.future();

                    submitTime.setIfGreater(System.currentTimeMillis() - submitTime1);

                    f2.get();

                    long t1 = System.currentTimeMillis();

                    txCnt.incrementAndGet();

                    latency.addAndGet(t1 - t0);
                }
                catch (IgniteException e) {
                    e.printStackTrace();
                }
            }
        }
    }


    /**
     *
     */
    private static class Message implements Serializable {
        /** */
        private String terminalId;

        /** */
        private UUID nodeId;

        /**
         * @param terminalId Terminal ID.
         * @param nodeId Node ID.
         */
        Message(String terminalId, UUID nodeId) {
            this.terminalId = terminalId;
            this.nodeId = nodeId;
        }

        /**
         * @return Terminal ID.
         */
        String getTerminalId() {
            return terminalId;
        }

        /**
         * @param terminalId Terminal ID.
         */
        void setTerminalId(String terminalId) {
            this.terminalId = terminalId;
        }

        /**
         * @return Node ID.
         */
        UUID getNodeId() {
            return nodeId;
        }

        /**
         * @param nodeId Node ID.
         */
        void setNodeId(UUID nodeId) {
            this.nodeId = nodeId;
        }
    }

    /**
     *
     */
    private static class PerfJob extends ComputeJobAdapter {
        /** */
        private static final long MAX = 5000;

        /** */
        @IgniteInstanceResource
        private Ignite ignite;

        /**
         * @param msg Message.
         */
        PerfJob(@Nullable Message msg) {
            super(msg);
        }

        /**
         * @return Message.
         */
        private Message message() {
            return argument(0);
        }

        /**
         * @return Terminal ID.
         */
        @CacheAffinityKeyMapped
        public String terminalId() {
            return message().getTerminalId();
        }

        /** {@inheritDoc} */
        @Override public Object execute() {
            ClusterNodeLocalMap<String, T2<AtomicLong, AtomicLong>> nodeLoc = ignite.cluster().nodeLocalMap();

            T2<AtomicLong, AtomicLong> cntrs = nodeLoc.get("cntrs");

            if (cntrs == null) {
                T2<AtomicLong, AtomicLong> other = nodeLoc.putIfAbsent("cntrs",
                    cntrs = new T2<>(new AtomicLong(), new AtomicLong(System.currentTimeMillis())));

                if (other != null)
                    cntrs = other;
            }

            long cnt = cntrs.get1().incrementAndGet();

            doWork();

            GridNearCacheAdapter near = (GridNearCacheAdapter)((IgniteKernal) ignite).internalCache();
            GridDhtCacheAdapter dht = near.dht();

            long start = cntrs.get2().get();

            long now = System.currentTimeMillis();

            long dur = now - start;

            if (dur > 20000 && cntrs.get2().compareAndSet(start, System.currentTimeMillis())) {
                cntrs.get1().set(0);

                X.println("Stats [tx/sec=" + (cnt / (dur / 1000)) + ", nearSize=" + near.size() +
                    ", dhtSize=" + dht.size() + ']');
            }

            return null;
        }

        /**
         * @param name Timer name.
         * @param xid XID.
         * @param key Key.
         * @param termId Terminal ID.
         */
        private void startTimer(String name, @Nullable IgniteUuid xid, @Nullable String key, String termId) {
            ConcurrentMap<String, T5<Long, Long, Long, IgniteUuid, Object>> m = timers.get(Thread.currentThread());

            if (m == null) {
                ConcurrentMap<String, T5<Long, Long, Long, IgniteUuid, Object>> old =
                    timers.putIfAbsent(Thread.currentThread(),
                        m = new ConcurrentHashMap<>());

                if (old != null)
                    m = old;
            }

            T5<Long, Long, Long, IgniteUuid, Object> t = m.get(name);

            if (t == null) {
                T5<Long, Long, Long, IgniteUuid, Object> old = m.putIfAbsent(name,
                    t = new T5<>());

                if (old != null)
                    t = old;
            }

            t.set1(System.currentTimeMillis());
            t.set2(0L);
            t.set4(xid);
            t.set5(key == null ? null : new CacheAffinityKey<String>(key, termId) {});
        }

        /**
         * @param name Timer name.
         */
        private void stopTimer(String name) {
            ConcurrentMap<String, T5<Long, Long, Long, IgniteUuid, Object>> m = timers.get(Thread.currentThread());

            T5<Long, Long, Long, IgniteUuid, Object> t = m.get(name);

            assert t != null;

            long now = System.currentTimeMillis();

            t.set2(now);
            t.set3(Math.max(t.get3() == null ? 0 : t.get3(), now - t.get1()));
            t.set4(null);
            t.set5(null);
        }

        /**
         * @throws Exception If failed.
         */
        private static void printTimers() throws Exception {
            //String termId = terminalId();

            long now = System.currentTimeMillis();

            if (lastPrint.get() + PRINT_FREQ < now && lastPrint.setIfGreater(now)) {
                Map<String, Long> maxes = new HashMap<>();

                Set<CacheAffinityKey<String>> keys = null;

                for (Map.Entry<Thread, ConcurrentMap<String, T5<Long, Long, Long, IgniteUuid, Object>>> e1 : timers.entrySet()) {
                    for (Map.Entry<String, T5<Long, Long, Long, IgniteUuid, Object>> e2 : e1.getValue().entrySet()) {
                        T5<Long, Long, Long, IgniteUuid, Object> t = e2.getValue();

                        long start = t.get1();
                        long end = t.get2();

                        IgniteUuid xid = t.get4();

                        long duration = end == 0 ? now - start : end - start;

                        long max = t.get3() == null ? duration : t.get3();

                        if (duration < 0)
                            duration = now - start;

                        if (duration > MAX) {
                            X.println("Maxed out timer [name=" + e2.getKey() + ", key=" + t.get5() +
                                ", duration=" + duration + ", ongoing=" + (end == 0) +
                                ", thread=" + e1.getKey().getName() + ", xid=" + xid + ']');

                            CacheAffinityKey<String> key = (CacheAffinityKey<String>)t.get5();

                            if (key != null) {
                                if (keys == null)
                                    keys = new LinkedHashSet<>();

                                keys.add(key);
                            }
                        }

                        Long cmax = maxes.get(e2.getKey());

                        if (cmax == null || max > cmax)
                            maxes.put(e2.getKey(), max);

                        t.set3(null);
                    }
                }

                if (!F.isEmpty(keys)) {
                    for (Ignite g : G.allGrids()) {
                        if (g.name().contains("server")) {
                            GridNearCacheAdapter<CacheAffinityKey<String>, Object> near =
                                (GridNearCacheAdapter<CacheAffinityKey<String>, Object>)((IgniteKernal)g).
                                    <CacheAffinityKey<String>, Object>internalCache();
                            GridDhtCacheAdapter<CacheAffinityKey<String>, Object> dht = near.dht();

                            for (CacheAffinityKey<String> k : keys) {
                                GridNearCacheEntry<?, ?> nearEntry = near.peekExx(k);
                                GridDhtCacheEntry<?, ?> dhtEntry = dht.peekExx(k);

                                X.println("Near entry [grid="+ g.name() + ", key=" + k + ", entry=" + nearEntry);
                                X.println("DHT entry [grid=" + g.name() + ", key=" + k + ", entry=" + dhtEntry);

                                GridCacheMvccCandidate<?> nearCand =
                                    nearEntry == null ? null : F.first(nearEntry.localCandidates());

                                if (nearCand != null)
                                    X.println("Near futures: " +
                                        nearEntry.context().mvcc().futures(nearCand.version()));

                                GridCacheMvccCandidate<?> dhtCand =
                                    dhtEntry == null ? null : F.first(dhtEntry.localCandidates());

                                if (dhtCand != null)
                                    X.println("Dht futures: " +
                                        dhtEntry.context().mvcc().futures(dhtCand.version()));

                            }
                        }
                    }
                }

                for (Map.Entry<String, Long> e : maxes.entrySet())
                    X.println("Timer [name=" + e.getKey() + ", maxTime=" + e.getValue() + ']');

                X.println(">>>>");
            }
        }

        /**
         *
         */
        private void doWork()  {
            Session ses = new Session(terminalId());

            try {
                try (Transaction tx = ignite.transactions().txStart()) {
                    Request req = new Request(getId());

                    req.setMessageId(getId());

                    String key = req.getCacheKey();

                    startTimer("putRequest", tx.xid(), key, terminalId());

                    put(req, key, terminalId());

                    stopTimer("putRequest");
//
//                    for (int i = 0; i < 5; i++) {
//                        Response rsp = new Response(getId());
//
//                        startTimer("putResponse-" + i, tx.xid());
//
//                        put(rsp, rsp.getCacheKey(), terminalId());
//
//                        stopTimer("putResponse-" + i);
//                    }

                    key = ses.getCacheKey();

                    startTimer("putSession", tx.xid(), key, terminalId());

                    put(ses, key, terminalId());

                    stopTimer("putSession");

                    startTimer("commit", tx.xid(), null, terminalId());

                    tx.commit();

                    stopTimer("commit");
                }
            }
            catch (IgniteCheckedException e) {
                e.printStackTrace();
            }
        }

        /**
         * @return New ID.
         * @throws IgniteCheckedException If failed.
         */
        private long getId() throws IgniteCheckedException {
            IgniteAtomicSequence seq = ignite.atomicSequence("ID", 0, true);

            return seq.incrementAndGet();
        }

        /**
         * @param msgId Message ID.
         * @return Request.
         */
        private Request findRequestWithMessageId(Long msgId) {
            CacheProjection<Object, Request> cache = ((IgniteKernal)ignite).cache(null).projection(Object.class, Request.class);

            CacheQuery<Map.Entry<Object, Request>> qry = cache.queries().createSqlQuery(
                Request.class, "messageId = ?");

            try {
                // taking out localNode() doesn't change the eviction timeout future
                // problem
                Map.Entry<Object, Request> entry =
                    F.first(qry.projection(ignite.cluster().forLocal()).execute(msgId).get());

                if (entry == null)
                    return null;

                return entry.getValue();
            }
            catch (IgniteCheckedException e) {
                e.printStackTrace();

                return null;
            }
        }

        /**
         * @param o Object to put.
         * @param cacheKey Cache key.
         * @param terminalId Terminal ID.
         * @throws IgniteCheckedException If failed.
         */
        private void put(Object o, String cacheKey, String terminalId) throws IgniteCheckedException {
//            GridCache<CacheAffinityKey<String>, Object> cache = ((IgniteKernal)ignite).cache(null);
//
//            CacheAffinityKey<String> affinityKey = new CacheAffinityKey<>(cacheKey, terminalId);
//
//            Entry<CacheAffinityKey<String>, Object> entry = cache.entry(affinityKey);
//
//            entry.setx(o);
            assert false;
        }

        /**
         * @param cacheKey Cache key.
         * @param terminalId Terminal ID.
         * @return Cached object.
         * @throws IgniteCheckedException If failed.
         */
        @SuppressWarnings({"RedundantCast"})
        private <T> Object get(String cacheKey, String terminalId) throws IgniteCheckedException {
            Object key = new CacheAffinityKey<>(cacheKey, terminalId);

            return (T) ignite.jcache(null).get(key);
        }
    }

    /**
     *
     */
    @QueryGroupIndex(name = "msg_tx")
    @SuppressWarnings({"UnusedDeclaration"})
    private static class Request implements Serializable {
        /** */
<<<<<<< HEAD
        @QuerySqlField(index = true)
=======
        @QuerySqlField
>>>>>>> b4cb17ca
        private Long id;

        /** */
        @QuerySqlField(name = "messageId")
        @QuerySqlField.Group(name = "msg_tx", order = 3)
        private long msgId;

        /** */
        @QuerySqlField(name = "transactionId")
        @QuerySqlField.Group(name = "msg_tx", order = 1)
        private long txId;

        /**
         * @param id Request ID.
         */
        Request(long id) {
            this.id = id;
        }

        /**
         * @param msgId Message ID.
         */
        public void setMessageId(long msgId) {
            this.msgId = msgId;
        }

        /**
         * @return Cache key.
         */
        public String getCacheKey() {
            return "RESPONSE:" + id.toString();
        }
    }

    /**
     *
     */
    @SuppressWarnings({"UnusedDeclaration"})
    private static class Response implements Serializable {
        /** */
        @QuerySqlField
        private Long id;

        /** */
        @QuerySqlField(name = "messageId")
        private long msgId;

        /** */
        @QuerySqlField(name = "transactionId")
        private long txId;

        /**
         * @param id Response ID.
         */
        Response(long id) {
            this.id = id;
        }

        /**
         * @return Cache key.
         */
        public String getCacheKey() {
            return "REQUEST:" + id.toString();
        }
    }

    /**
     *
     */
    private static class Session implements Serializable {
        /** */
<<<<<<< HEAD
        @QuerySqlField(index = true)
=======
        @QuerySqlField
>>>>>>> b4cb17ca
        private String terminalId;

        /**
         * @param terminalId Terminal ID.
         */
        Session(String terminalId) {
            this.terminalId = terminalId;
        }

        /**
         * @return Cache key.
         */
        public String getCacheKey() {
            return "SESSION:" + terminalId;
        }
    }

    /**
     *
     */
    @SuppressWarnings( {"UnusedDeclaration"})
    private static class ResponseTask extends ComputeTaskSplitAdapter<Message, Void> {
        /** {@inheritDoc} */
        @Override protected Collection<? extends ComputeJob> split(int arg0, Message msg) {
            return Collections.singletonList(new PerfJob(msg));
        }

        /** {@inheritDoc} */
        @Nullable @Override public Void reduce(List<ComputeJobResult> results) {
            return null;
        }
    }

    /**
     *
     */
    private static class RequestTask extends ComputeTaskSplitAdapter<Message, Void> {
        /** {@inheritDoc} */
        @Override protected Collection<? extends ComputeJob> split(int arg0, Message msg) {
            return Collections.singletonList(new PerfJob(msg));
        }

        /** {@inheritDoc} */
        @Nullable @Override public Void reduce(List<ComputeJobResult> results) {
            return null;
        }
    }
}<|MERGE_RESOLUTION|>--- conflicted
+++ resolved
@@ -740,11 +740,7 @@
     @SuppressWarnings({"UnusedDeclaration"})
     private static class Request implements Serializable {
         /** */
-<<<<<<< HEAD
         @QuerySqlField(index = true)
-=======
-        @QuerySqlField
->>>>>>> b4cb17ca
         private Long id;
 
         /** */
@@ -816,11 +812,7 @@
      */
     private static class Session implements Serializable {
         /** */
-<<<<<<< HEAD
         @QuerySqlField(index = true)
-=======
-        @QuerySqlField
->>>>>>> b4cb17ca
         private String terminalId;
 
         /**
