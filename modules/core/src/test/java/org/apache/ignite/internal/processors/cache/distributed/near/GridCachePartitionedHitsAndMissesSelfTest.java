/*
 * Licensed to the Apache Software Foundation (ASF) under one or more
 * contributor license agreements.  See the NOTICE file distributed with
 * this work for additional information regarding copyright ownership.
 * The ASF licenses this file to You under the Apache License, Version 2.0
 * (the "License"); you may not use this file except in compliance with
 * the License.  You may obtain a copy of the License at
 *
 *      http://www.apache.org/licenses/LICENSE-2.0
 *
 * Unless required by applicable law or agreed to in writing, software
 * distributed under the License is distributed on an "AS IS" BASIS,
 * WITHOUT WARRANTIES OR CONDITIONS OF ANY KIND, either express or implied.
 * See the License for the specific language governing permissions and
 * limitations under the License.
 */

package org.apache.ignite.internal.processors.cache.distributed.near;

import org.apache.ignite.*;
import org.apache.ignite.cache.*;
import org.apache.ignite.configuration.*;
import org.apache.ignite.marshaller.optimized.*;
import org.apache.ignite.spi.discovery.tcp.*;
import org.apache.ignite.spi.discovery.tcp.ipfinder.*;
import org.apache.ignite.spi.discovery.tcp.ipfinder.vm.*;
import org.apache.ignite.testframework.junits.common.*;
import org.apache.ignite.transactions.*;

import javax.cache.processor.*;
import java.util.*;

import static org.apache.ignite.cache.CacheMode.*;
import static org.apache.ignite.cache.CacheWriteSynchronizationMode.*;

/**
 * Test for issue GG-3997 Total Hits and Misses display wrong value for in-memory database.
 */
public class GridCachePartitionedHitsAndMissesSelfTest extends GridCommonAbstractTest {
    /** Amount of grids to start. */
    private static final int GRID_CNT = 3;

    /** Count of total numbers to generate. */
    private static final int CNT = 2000;

    /** IP Finder. */
    private static final TcpDiscoveryIpFinder IP_FINDER = new TcpDiscoveryVmIpFinder(true);

    /** {@inheritDoc} */
    @Override protected IgniteConfiguration getConfiguration(String gridName) throws Exception {
        IgniteConfiguration cfg = super.getConfiguration(gridName);

        cfg.setMarshaller(new OptimizedMarshaller(false));

        // DiscoverySpi
        TcpDiscoverySpi disco = new TcpDiscoverySpi();
        disco.setIpFinder(IP_FINDER);
        cfg.setDiscoverySpi(disco);

        // Cache.
        cfg.setCacheConfiguration(cacheConfiguration(gridName));

        TransactionConfiguration tCfg = new TransactionConfiguration();

        tCfg.setDefaultTxConcurrency(TransactionConcurrency.PESSIMISTIC);
        tCfg.setDefaultTxIsolation(TransactionIsolation.REPEATABLE_READ);

        cfg.setTransactionConfiguration(tCfg);

        return cfg;
    }

    /**
     * Cache configuration.
     *
     * @param gridName Grid name.
     * @return Cache configuration.
     * @throws Exception In case of error.
     */
    protected CacheConfiguration cacheConfiguration(String gridName) throws Exception {
        CacheConfiguration cfg = defaultCacheConfiguration();
        cfg.setCacheMode(PARTITIONED);
        cfg.setStartSize(700000);
        cfg.setWriteSynchronizationMode(FULL_ASYNC);
        cfg.setEvictionPolicy(null);
        cfg.setBackups(1);
<<<<<<< HEAD
        cfg.setNearConfiguration(null);
        cfg.setPreloadPartitionedDelay(-1);
=======
        cfg.setDistributionMode(PARTITIONED_ONLY);
        cfg.setRebalanceDelay(-1);
>>>>>>> a0d6f5d5
        cfg.setBackups(1);
        cfg.setStatisticsEnabled(true);

        return cfg;
    }

    /**
     * This test is just a wrapper for org.apache.ignite.examples.datagrid.CachePopularNumbersExample
     *
     * @throws Exception If failed.
     */
    public void testHitsAndMisses() throws Exception {
        assert(GRID_CNT > 0);

        startGrids(GRID_CNT);

        try {
            final Ignite g = grid(0);

            realTimePopulate(g);

            // Check metrics for the whole cache.
            long hits = 0;
            long misses = 0;

            for (int i = 0; i < GRID_CNT; i++) {
                CacheMetrics m = grid(i).jcache(null).metrics();

                hits += m.getCacheHits();
                misses += m.getCacheMisses();
            }

            // Check that invoke and loader updated metrics
            assertEquals(CNT, hits);
            assertEquals(CNT, misses);
        }
        finally {
            stopAllGrids();
        }
    }

    /**
     * Populates cache with data streamer.
     *
     * @param g Grid.
     */
    private static void realTimePopulate(final Ignite g) {
        try (IgniteDataStreamer<Integer, Long> ldr = g.dataStreamer(null)) {
            // Sets max values to 1 so cache metrics have correct values.
            ldr.perNodeParallelOperations(1);

            // Count closure which increments a count on remote node.
            ldr.updater(new IncrementingUpdater());

            for (int i = 0; i < CNT; i++)
                ldr.addData(i % (CNT / 2), 1L);
        }
    }

    /**
     * Increments value for key.
     */
    private static class IncrementingUpdater implements IgniteDataStreamer.Updater<Integer, Long> {
        /** */
        private static final EntryProcessor<Integer, Long, Void> INC = new EntryProcessor<Integer, Long, Void>() {
            @Override public Void process(MutableEntry<Integer, Long> e, Object... args) {
                Long val = e.getValue();

                e.setValue(val == null ? 1 : val + 1);

                return null;
            }
        };

        /** {@inheritDoc} */
        @Override public void update(IgniteCache<Integer, Long> cache, Collection<Map.Entry<Integer, Long>> entries) {
            for (Map.Entry<Integer, Long> entry : entries)
                cache.invoke(entry.getKey(), INC);
        }
    }
}<|MERGE_RESOLUTION|>--- conflicted
+++ resolved
@@ -84,13 +84,8 @@
         cfg.setWriteSynchronizationMode(FULL_ASYNC);
         cfg.setEvictionPolicy(null);
         cfg.setBackups(1);
-<<<<<<< HEAD
         cfg.setNearConfiguration(null);
-        cfg.setPreloadPartitionedDelay(-1);
-=======
-        cfg.setDistributionMode(PARTITIONED_ONLY);
         cfg.setRebalanceDelay(-1);
->>>>>>> a0d6f5d5
         cfg.setBackups(1);
         cfg.setStatisticsEnabled(true);
 
