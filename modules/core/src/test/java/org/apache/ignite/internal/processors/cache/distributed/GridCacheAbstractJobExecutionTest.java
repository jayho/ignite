--- conflicted
+++ resolved
@@ -21,12 +21,9 @@
 import org.apache.ignite.cache.*;
 import org.apache.ignite.compute.*;
 import org.apache.ignite.configuration.*;
-<<<<<<< HEAD
 import org.apache.ignite.internal.*;
 import org.apache.ignite.internal.processors.cache.*;
-=======
 import org.apache.ignite.internal.util.typedef.*;
->>>>>>> 420c74f8
 import org.apache.ignite.marshaller.optimized.*;
 import org.apache.ignite.resources.*;
 import org.apache.ignite.spi.discovery.tcp.*;
@@ -167,7 +164,6 @@
             fut.get(); // Wait for completion.
 
         for (int i = 0; i < GRID_CNT; i++) {
-<<<<<<< HEAD
             info("Running iteration: " + i);
 
             for (int g = 0; g < GRID_CNT; g++) {
@@ -178,14 +174,10 @@
                 info("Entry: " + testEntry);
             }
 
-            CacheProjection<String, int[]> c = grid(i).cache(null).projection(String.class, int[].class);
-=======
             IgniteCache<String, int[]> c = grid(i).jcache(null);
->>>>>>> 420c74f8
 
             // Do within transaction to make sure that lock is acquired
             // which means that all previous transactions have committed.
-
             try (IgniteTx tx = grid(i).transactions().txStart(concur, isolation)) {
                 int[] arr = c.get("TestKey");
 
