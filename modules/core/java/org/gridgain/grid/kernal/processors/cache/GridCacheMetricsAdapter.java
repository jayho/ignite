--- conflicted
+++ resolved
@@ -101,13 +101,8 @@
         misses = m.misses();
         txCommits = m.txCommits();
         txRollbacks = m.txRollbacks();
-<<<<<<< HEAD
-        drSndMetrics = (GridDrSenderCacheMetricsAdapter)m.drSendMetrics();
-        drRcvMetrics = (GridDrReceiverCacheMetricsAdapter)m.drReceiveMetrics();
-=======
         drSndMetrics = ((GridCacheMetricsAdapter)m).drSndMetrics;
         drRcvMetrics = ((GridCacheMetricsAdapter)m).drRcvMetrics;
->>>>>>> 13bbd772
     }
 
     /**
@@ -303,20 +298,6 @@
     }
 
     /**
-<<<<<<< HEAD
-=======
-     * Callback for backup queue size changed.
-     *
-     * @param newSize New size of sender cache backup queue.
-     */
-    public void onSenderCacheBackupQueueSizeChanged(int newSize) {
-        drSndMetrics.onBackupQueueSizeChanged(newSize);
-
-        if (delegate != null)
-            delegate.onSenderCacheBackupQueueSizeChanged(newSize);
-    }
-
-    /**
      * Callback for replication pause state changed.
      *
      * @param pauseReason Pause reason or {@code null} if replication is not paused.
@@ -329,7 +310,6 @@
     }
 
     /**
->>>>>>> 13bbd772
      * Callback for conflict resolver on receiver cache side.
      *
      * @param usedNew New conflict status flag.
